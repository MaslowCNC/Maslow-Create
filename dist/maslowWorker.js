import api from './jsxcad-api.js';

import {
  boot,
  createConversation,
  read,
  setupFilesystem,
  touch,
} from './jsxcad-sys.js';


import { toThreejsGeometry } from './jsxcad-convert-threejs.js';
import { toStl } from './jsxcad-convert-stl.js';
import { toSvg } from './jsxcad-convert-svg.js';
import { toGcode } from './jsxcad-convert-gcode.js';
import { toDisplayGeometry } from './jsxcad-geometry.js';

const say = (message) => postMessage(message);


const returnEmptyGeometryText = () => {
    return api.Hershey('No Geometry', 20).align('xy');
}

const maslowRead = async (path) => {
    if(typeof path == 'string'){
        return await api.loadGeometry(path, {otherwise: returnEmptyGeometryText});
    }
    else{
        return returnEmptyGeometryText();
    }
}


const agent = async ({ ask, message }) => {
  try {
    console.log(`worker/message: ${JSON.stringify(message)}`);
    const { id, op, path, value, workspace } = message;
    if (workspace) {
      setupFilesystem({ fileBase: workspace });
    }
    switch(op) {
      case "rectangle":
        const aSquare = api.Box(message.x, message.y);
        await api.saveGeometry(message.writePath, aSquare);
        return 1;
        break;
      case "circle":
        const aCircle = api.Arc(message.diameter).hasSides(message.numSegments);
        await api.saveGeometry(message.writePath, aCircle);
        return 1;
        break;
      case "extrude":
        const aShape = await maslowRead(message.readPath);
        const extrudedShape = aShape.ex(message.distance);
        await api.saveGeometry(message.writePath, extrudedShape);
        return 1;
        break;
     case "move":
        const aShape2Translate = await maslowRead(message.readPath);
        const translatedShape = aShape2Translate.move(message.x, message.y, message.z);
        await api.saveGeometry(message.writePath, translatedShape);
        return 1;
        break;
     case "simplify":
        const aShape2Smiplify = await maslowRead(message.readPath);
        const simplified = aShape2Smiplify.noVoid().each((s) =>
            api.Group(
              ...s.map((e) =>
                e.size(({ min, max }) => {
                  const tags = e.toGeometry().tags;
                  if(tags.includes("user/Do not simplify")){
                      return e;
                  }
                  else{
                      const rBox = api.Box()
                        .c1(...min)
                        .c2(...max);
                      const coloredBox = api.Shape.fromGeometry({
                        ...rBox.toGeometry(),
                        tags: tags,
                      });
                      return coloredBox;
                  }
                })
              )
            )
          )
        await api.saveGeometry(message.writePath, simplified);
        return 1;
        break;
    case "rotate":
        const aShape2Rotate = await maslowRead(message.readPath);
        const rotatedShape = aShape2Rotate.rotateX(-1*(message.x/360)).rotateY(-1*(message.y/360)).rotateZ(-1*(message.z/360));
        await api.saveGeometry(message.writePath, rotatedShape);
        return 1;
        break;
    case "difference":
        const aShape2Difference1 = await maslowRead(message.readPath1);
        const aShape2Difference2 = await maslowRead(message.readPath2);
        const cutShape = aShape2Difference1.cut(aShape2Difference2);
        await api.saveGeometry(message.writePath, cutShape);
        return 1;
        break;
    case "intersection":
        const aShape2Intersect1 = await maslowRead(message.readPath1);
        const aShape2Intersect2 = await maslowRead(message.readPath2);
        const intersectionShape = aShape2Intersect1.clip(aShape2Intersect2);
        await api.saveGeometry(message.writePath, intersectionShape);
        return 1;
        break;
    case "group":
        var geometries = [];
        for (const path of message.paths) {
            const unionGeometry = await maslowRead(path);
            geometries.push(unionGeometry);
        }
        const unionShape = api.Shape.fromGeometry(api.Group(...geometries).toDisjointGeometry());
        await api.saveGeometry(message.writePath, unionShape);
        return 1;
        break;
    case "hull":
        var hullGeometries = [];
        for (const path of message.paths) {
            const hullGeometry = await maslowRead(path);
            hullGeometries.push(hullGeometry);
        }
        const hullShape = api.Hull(...hullGeometries);
        await api.saveGeometry(message.writePath, hullShape);
        return 1;
        break;
    case "assembly":
        var assemblyGeometries = [];
        for (const path of message.paths) {
            const assemblyGeometry = await maslowRead(path);
            assemblyGeometries.push(assemblyGeometry);
        }
        
        const assemblyShape = api.Assembly(...assemblyGeometries);
        
        await api.saveGeometry(message.writePath, assemblyShape);
        return 1;
        break;
    case "color":
        if(message.color == "Keep Out"){
            const shape2Color = await maslowRead(message.readPath);
            const coloredShape = shape2Color.void();
            await api.saveGeometry(message.writePath, coloredShape);
        }
        else{
            const shape2Color = await maslowRead(message.readPath);
            const coloredShape = shape2Color.color(message.color.toLowerCase());
            await api.saveGeometry(message.writePath, coloredShape);
        }
        return 1;
        break;
    case "tag":
        const shape2tag = await maslowRead(message.readPath);
        const taggedShape = shape2tag.as(message.tag);
        await api.saveGeometry(message.writePath, taggedShape);
        return 1;
        break;
    case "listTags":
        const shape2ListTags = await maslowRead(message.readPath);
        return shape2ListTags.tags();
        break;
    case "extractTag":
        const shape2extractFrom = await maslowRead(message.readPath);
        const extractedShape = shape2extractFrom.keep(message.tag).noVoid();//.toDisjointGeometry();
        await api.saveGeometry(message.writePath, extractedShape);
        return 1;
        break;
    case "code":
        
        let inputs = {};
        for (const key in message.paths) {
            if ( !isNaN(Number(message.paths[key]))) { //Check to see if input can be parsed as a number
                inputs[key] = message.paths[key];
            } else {
                console.log(key);
                inputs[key] = await maslowRead(message.paths[key]);
            }
        }
        
        const signature =
          '{ ' +
          Object.keys(api).join(', ') + ', ' +
          Object.keys(inputs).join(', ') +
          ' }';
        const foo = new Function(signature, message.code);
        
        try{
            const returnedGeometry = foo({...inputs, ...api });
            await api.saveGeometry(message.writePath, returnedGeometry);
            return 1;
<<<<<<< HEAD
            break;
        case "copy":
            const shape2Copy = await maslowRead(message.readPath);
            await api.saveGeometry(message.writePath, shape2Copy);
            return 1;
            break;
        case "tag":
            const shape2tag = await maslowRead(message.readPath);
            const taggedShape = shape2tag.as(message.tag);
            await api.saveGeometry(message.writePath, taggedShape);
            return 1;
            break;
        case "listTags":
            const shape2ListTags = await maslowRead(message.readPath);
            return shape2ListTags.tags();
            break;
        case "extractTag":
            const shape2extractFrom = await maslowRead(message.readPath);
            const extractedShape = shape2extractFrom.keep(message.tag).noVoid();//.toDisjointGeometry();
            await api.saveGeometry(message.writePath, extractedShape);
            return 1;
            break;
        case "code":
            
            let inputs = {};
            for (const key in message.paths) {
                if ( !isNaN(Number(message.paths[key]))) { //Check to see if input can be parsed as a number
                    inputs[key] = message.paths[key];
                } else {
                    console.log(key);
                    inputs[key] = await maslowRead(message.paths[key]);
                }
            }
            
            const signature =
              '{ ' +
              Object.keys(api).join(', ') + ', ' +
              Object.keys(inputs).join(', ') +
              ' }';
            const foo = new Function(signature, message.code);
            
            try{
                const returnedGeometry = foo({...inputs, ...api });
                await api.saveGeometry(message.writePath, returnedGeometry);
                return 1;
            }
            catch(err){
                console.warn(err);
                return -1;
            }
            break;
        case "stl":
            const geometryToStl = await maslowRead(message.readPath);
            const stlString = await toStl(geometryToStl.toGeometry());
            return stlString;
            break;
        case "svg":
            const geometryToSvg = await maslowRead(message.readPath);
            
            const svgString = await toSvg(geometryToSvg.toKeptGeometry());
            return svgString;
            break;
        case "outline":
            const geometryToOutline = await maslowRead(message.readPath);
            
            const outlineShape = geometryToOutline.align('z').section().fuse().outline();
            await api.saveGeometry(message.writePath, outlineShape);
            
            
            return true
            break;
        case "svgOutline":
            const geometryToSvgOutline = await maslowRead(message.readPath);
            
            const svgOutlineBuffer = await toSvg(geometryToSvgOutline.toKeptGeometry());
            return svgOutlineBuffer;
            break;
        case "gcode":
            
            console.log("Gcode generation ran");
            
            const geometryToGcode = await maslowRead(message.readPath);
            
            const shapeHeight = geometryToGcode.size().height;
            
            const cutDepth = shapeHeight / message.passes;
            
            api.defGrblSpindle('cnc', { rpm: 700, cutDepth: cutDepth, feedRate: message.speed, diameter: message.toolSize, type: 'spindle' });
            
            const toolPath = geometryToGcode.section().offset(message.toolSize/2).tool('cnc').engrave(shapeHeight);
            await api.saveGeometry(message.writePath, toolPath);
            
            return new TextDecoder().decode(await toGcode(toolPath.toGeometry(), {definitions: getDefinitions()}));
            
            break;
        case "getHash":
            const shape2getHash = await maslowRead(message.readPath);
            return shape2getHash.geometry.hash;
            break;
        case "getJSON":
            const shape2getJSON = await maslowRead(message.readPath);
            return JSON.stringify(shape2getJSON.toGeometry());
            break;
        case "fromJSON":
            const fromJson = api.Shape.fromGeometry(JSON.parse(message.json))
            await api.saveGeometry(message.writePath, fromJson);
            return false;
            break;
        case "getPathsList":
            const listedFiles = await listFiles();
            const inThisProject = listedFiles.filter((path) => path.startsWith(message.prefacePath));
            return inThisProject
            break;
        case "deletePath":
            deleteFile({}, message.path);
            return 1
            break;
        case "display":
            console.log("Displaying path: " + message.readPath);
            const geometryToDisplay = await maslowRead(message.readPath);
            const threejsGeometry = toThreejsGeometry(toDisplayGeometry(geometryToDisplay.toKeptGeometry(),{triangles: message.triangles, outline: message.outline, wireframe: message.wireframe }));
            return threejsGeometry;
            break;
        }
        await resolvePending();
=======
        }
        catch(err){
            console.warn(err);
            return -1;
        }
        break;
    case "stl":
        const geometryToStl = await maslowRead(message.readPath);
        const stlString = await toStl(geometryToStl.toGeometry());
        return stlString;
        break;
    case "svg":
        const geometryToSvg = await maslowRead(message.readPath);
        const svgShapeHeight = geometryToSvg.size().height;
        const rotatedShapeSVG = geometryToSvg.rotateY(-.625).rotateZ(.25).move(0, svgShapeHeight/-3, 2*svgShapeHeight);
        const svgString = await toSvg(rotatedShapeSVG.toKeptGeometry());
        return svgString;
        break;
    case "outline":
        const geometryToOutline = await maslowRead(message.readPath);
        
        const outlineShape = geometryToOutline.align('z').section().fuse().outline();
        await api.saveGeometry(message.writePath, outlineShape);
        
        
        return true
        break;
    case "svgOutline":
        const geometryToSvgOutline = await maslowRead(message.readPath);
        
        const svgOutlineBuffer = await toSvg(geometryToSvgOutline.toKeptGeometry());
        return svgOutlineBuffer;
        break;
    case "gcode":
        
        console.log("Gcode generation ran");
        
        const geometryToGcode = await maslowRead(message.readPath);
        
        const shapeHeight = geometryToGcode.size().height;
        
        const cutDepth = shapeHeight / message.passes;
        
        api.defGrblSpindle('cnc', { rpm: 700, cutDepth: cutDepth, feedRate: message.speed, diameter: message.toolSize, type: 'spindle' });
        
        const toolPath = geometryToGcode.section().offset(message.toolSize/2).tool('cnc').engrave(shapeHeight);
        await api.saveGeometry(message.writePath, toolPath);
        
        return new TextDecoder().decode(await toGcode(toolPath.toGeometry(), {definitions: getDefinitions()}));
        
        break;
    case "getHash":
        const shape2getHash = await maslowRead(message.readPath);
        return shape2getHash.geometry.hash;
        break;
    case "getJSON":
        const shape2getJSON = await maslowRead(message.readPath);
        return JSON.stringify(shape2getJSON.toGeometry());
        break;
    case "fromJSON":
        const fromJson = api.Shape.fromGeometry(JSON.parse(message.json))
        await api.saveGeometry(message.writePath, fromJson);
        return false;
        break;
    case "fromSVG":
        const shapeFromSVG = await api.readSvg(message.svgPath);
        await api.saveGeometry(message.writePath, shapeFromSVG);
        return true;
        break;
    case "getPathsList":
        const listedFiles = await listFiles();
        const inThisProject = listedFiles.filter((path) => path.startsWith(message.prefacePath));
        return inThisProject
        break;
    case "deletePath":
        deleteFile({}, message.path);
        return 1
        break;
    case "display":
        console.log("Displaying path: " + message.readPath);
        const geometryToDisplay = await maslowRead(message.readPath);
        const threejsGeometry = toThreejsGeometry(toDisplayGeometry(geometryToDisplay.toKeptGeometry(),{triangles: message.triangles, outline: message.outline, wireframe: message.wireframe }));
        return threejsGeometry;
        break;
    }
>>>>>>> 4714d9e0
    }
    catch(err){
        console.warn(err);
        console.log(message);
        return -1;
    }
}; 


const messageBootQueue = [];
onmessage = ({ data }) => messageBootQueue.push(data);

const bootstrap = async () => {
  await boot();
  const { ask, hear, tell } = createConversation({ agent, say });
  self.ask = ask;
  self.tell = tell;

  // Handle any messages that came in while we were booting up.
  if (messageBootQueue.length > 0) {
    do {
      hear(messageBootQueue.shift());
    } while(messageBootQueue.length > 0);
  }

  // The boot queue must be empty at this point.
  onmessage = ({ data }) => hear(data);

  if (onmessage === undefined) throw Error('die');
};

bootstrap();
<|MERGE_RESOLUTION|>--- conflicted
+++ resolved
@@ -193,133 +193,6 @@
             const returnedGeometry = foo({...inputs, ...api });
             await api.saveGeometry(message.writePath, returnedGeometry);
             return 1;
-<<<<<<< HEAD
-            break;
-        case "copy":
-            const shape2Copy = await maslowRead(message.readPath);
-            await api.saveGeometry(message.writePath, shape2Copy);
-            return 1;
-            break;
-        case "tag":
-            const shape2tag = await maslowRead(message.readPath);
-            const taggedShape = shape2tag.as(message.tag);
-            await api.saveGeometry(message.writePath, taggedShape);
-            return 1;
-            break;
-        case "listTags":
-            const shape2ListTags = await maslowRead(message.readPath);
-            return shape2ListTags.tags();
-            break;
-        case "extractTag":
-            const shape2extractFrom = await maslowRead(message.readPath);
-            const extractedShape = shape2extractFrom.keep(message.tag).noVoid();//.toDisjointGeometry();
-            await api.saveGeometry(message.writePath, extractedShape);
-            return 1;
-            break;
-        case "code":
-            
-            let inputs = {};
-            for (const key in message.paths) {
-                if ( !isNaN(Number(message.paths[key]))) { //Check to see if input can be parsed as a number
-                    inputs[key] = message.paths[key];
-                } else {
-                    console.log(key);
-                    inputs[key] = await maslowRead(message.paths[key]);
-                }
-            }
-            
-            const signature =
-              '{ ' +
-              Object.keys(api).join(', ') + ', ' +
-              Object.keys(inputs).join(', ') +
-              ' }';
-            const foo = new Function(signature, message.code);
-            
-            try{
-                const returnedGeometry = foo({...inputs, ...api });
-                await api.saveGeometry(message.writePath, returnedGeometry);
-                return 1;
-            }
-            catch(err){
-                console.warn(err);
-                return -1;
-            }
-            break;
-        case "stl":
-            const geometryToStl = await maslowRead(message.readPath);
-            const stlString = await toStl(geometryToStl.toGeometry());
-            return stlString;
-            break;
-        case "svg":
-            const geometryToSvg = await maslowRead(message.readPath);
-            
-            const svgString = await toSvg(geometryToSvg.toKeptGeometry());
-            return svgString;
-            break;
-        case "outline":
-            const geometryToOutline = await maslowRead(message.readPath);
-            
-            const outlineShape = geometryToOutline.align('z').section().fuse().outline();
-            await api.saveGeometry(message.writePath, outlineShape);
-            
-            
-            return true
-            break;
-        case "svgOutline":
-            const geometryToSvgOutline = await maslowRead(message.readPath);
-            
-            const svgOutlineBuffer = await toSvg(geometryToSvgOutline.toKeptGeometry());
-            return svgOutlineBuffer;
-            break;
-        case "gcode":
-            
-            console.log("Gcode generation ran");
-            
-            const geometryToGcode = await maslowRead(message.readPath);
-            
-            const shapeHeight = geometryToGcode.size().height;
-            
-            const cutDepth = shapeHeight / message.passes;
-            
-            api.defGrblSpindle('cnc', { rpm: 700, cutDepth: cutDepth, feedRate: message.speed, diameter: message.toolSize, type: 'spindle' });
-            
-            const toolPath = geometryToGcode.section().offset(message.toolSize/2).tool('cnc').engrave(shapeHeight);
-            await api.saveGeometry(message.writePath, toolPath);
-            
-            return new TextDecoder().decode(await toGcode(toolPath.toGeometry(), {definitions: getDefinitions()}));
-            
-            break;
-        case "getHash":
-            const shape2getHash = await maslowRead(message.readPath);
-            return shape2getHash.geometry.hash;
-            break;
-        case "getJSON":
-            const shape2getJSON = await maslowRead(message.readPath);
-            return JSON.stringify(shape2getJSON.toGeometry());
-            break;
-        case "fromJSON":
-            const fromJson = api.Shape.fromGeometry(JSON.parse(message.json))
-            await api.saveGeometry(message.writePath, fromJson);
-            return false;
-            break;
-        case "getPathsList":
-            const listedFiles = await listFiles();
-            const inThisProject = listedFiles.filter((path) => path.startsWith(message.prefacePath));
-            return inThisProject
-            break;
-        case "deletePath":
-            deleteFile({}, message.path);
-            return 1
-            break;
-        case "display":
-            console.log("Displaying path: " + message.readPath);
-            const geometryToDisplay = await maslowRead(message.readPath);
-            const threejsGeometry = toThreejsGeometry(toDisplayGeometry(geometryToDisplay.toKeptGeometry(),{triangles: message.triangles, outline: message.outline, wireframe: message.wireframe }));
-            return threejsGeometry;
-            break;
-        }
-        await resolvePending();
-=======
         }
         catch(err){
             console.warn(err);
@@ -405,7 +278,6 @@
         return threejsGeometry;
         break;
     }
->>>>>>> 4714d9e0
     }
     catch(err){
         console.warn(err);
