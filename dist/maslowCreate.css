/*
 * min.css for OpenJSCAD.org viewer
 */

.jscad-container {
  flex:3;
  margin: 0px 0px 10px 0px; /* not inherited */
  padding: 0px; /* not inherited */
  color: Black;
  font-weight: bold;
  font-family: Helvetica, Arial, Sans;
}

.row-flex{
  display: flex;
  flex-direction: column;
}

#headerBar {
    position: absolute;
    width: 99%;
    height: 17px;
    top: 0px;
    right: 0px;
    padding: 5px 0px 5px 5px;
    display: flex;
    justify-content: flex-start;
}

#headerBar p {
  align-items: center;
  top:0px;
  color: white;
  display:inline-block;
  font-size: .8em;
  margin-top:3px;
  margin-left:5px;
}

#headerBar_title {
  font-size: 1em;
  margin:0;
  margin-left:3px;
  margin-right: 10px;
  display:inline;
}

#popUp{
  position:absolute;
  color:white;
  right:10px;
  top:30px;
  font-size: 1em;
  background-color:#484848;
  border: 2px solid white;
  padding:3px;
}

.thumnail-logo{
  width:20px;
  height:20px;
  border-radius:50%;
  display:inline;
  padding: 1px;
}

#top_button_wrap{
  margin-top:-5px;
  margin-left:auto;
  margin-right:10px;
  padding:3px;
  display:inline;
}

.top_buttons:hover {
    opacity: 1;
<<<<<<< HEAD
    width: 28px;
    height: 28px;
=======
    width: 30px;
>>>>>>> c1faaf81
}

.top_buttons{
    opacity: 0.8;
    padding: 0px;
    width: 25px;
    height: 25px;
    display: inline;
    border: 1px solid #767b7b;
    border-radius: 50%;
}

#viewer_bar{
  color:black;
  float:right;
  position:relative;
  height:35px;
  
  bottom:35px;
  left:0px;
  font-size:.7em;
  margin-right:5%;
}

#viewer_bar p, #viewer_bar div{
  display:inline-block;
  margin-top:0px;
  padding:5px;
}

#left_bar{
  position:absolute;
  height:100%;
  width:5px; 
  top:0px;
  left:0px;
  background: #636262
}

#right_bar{
  position:absolute;
  height:100%;
  width:5px; 
  top:0px;
  right:0px;
  background: #636262
}

#bottom_bar{
  position:absolute;
  height:5px;
  width:100%; 
  bottom:0px;
  left:0px;
  background: #636262
}

#middle_bar{
  position: absolute;
  height:5px;
  width:100%; 
  background: #2C2C2C;
}

#flow-canvas{
  margin-top: 0;
  flex-shrink: 2; 
}

.closeButton{
    position: absolute;
    top: 10px;
    right: 10px;
    padding: 0;
    border: none;
    background: none;
}

.sideBar {
    flex:2;
    margin: 0px 10px 0px 0.3%;
    -webkit-touch-callout: none;
    -webkit-user-select: none;
    -khtml-user-select: none;
    -moz-user-select: none;
    -ms-user-select: none;
    user-select: none;
    background-color: #484848 ;
    color: white;
    overflow: auto;
    padding:0px;
   /*-webkit-box-shadow: inset -2px 2px 26px 5px rgba(0,0,0,0.61);
    -moz-box-shadow: inset -2px 2px 26px 5px rgba(0,0,0,0.61);
    box-shadow: inset -2px 2px 26px 5px rgba(0,0,0,0.61); */
    border: 2px solid #E5E4E5;
}

#gridDiv, #wireDiv{
 display: block;
}

.flex-parent {
  flex-basis:1;
  flex-shrink: 2; 
  display: flex;
  width:100%;
  max-height: width/3;

}

#header {
  margin: 0px; /* not inherited */
}

#viewerContext {
  margin: 0px; /* not inherited */
  padding: 10px; /* not inherited */
  padding-top: 0px;

  top: 0px;
  bottom: 0px;
  
  cursor: move; 
  
  height: 100%;
  width: 95%;
}

canvas { 
  margin: 0px; /* not inherited */
  padding: 0px; /* not inherited */

  width: 100%;
  height: 100%;
  
  display: block;

}

body {
    font-family: 'Work Sans', sans-serif;
    background: #A8A8A8;
    overflow: hidden;
}

#parametersdiv {
  margin: 0px; /* not inherited */
  padding: 0px;

  background: white;
  opacity: 0.8;
}

#parametersdiv table {

  text-align: left;
  font-size: 0.8em;
  font-weight: normal;
}

#parametersdiv th {
  margin:  0px; /* not inherited */
  padding: 0px; /* not inherited */

  font-weight: bold;
}

#parametersdiv th.caption {
  text-decoration: underline;
}

#parametersdiv td.caption {
  text-align: right;
  font-weight: bold;
}

#parametersdiv td {
  margin:  0px; /* not inherited */
  padding: 0px; /* not inherited */
}

#parametersdiv input, #parametersdiv textarea, #parametersdiv select {
  font-size: 0.9em;
  background: #fea;
  border: none;
}

#updateButton {
  margin:  0px; /* not inherited */
  padding: 0px; /* not inherited */
  background: white;

}

#tail { 
  margin: 0px; /* not inherited */
}

#busy {
  vertical-align: middle;
}

#box{
    border: 1px solid #999;
}

.menu{
    width: 14rem;
    max-height: 8rem;
    overflow-y: scroll;
    overflow-x: hidden;
    background-color: #f4f4f4;
    color: #333;
    border: 1px solid #aaa;
    box-shadow: 2px 2px 2px #999;
    border-radius: 0.2rem;
    list-style: none;
    position: fixed;
    -webkit-touch-callout: none;
    -webkit-user-select: none;
    -khtml-user-select: none;
    -moz-user-select: none;
    -ms-user-select: none;
    user-select: none;
    padding: 10px;
    padding-bottom: 0px;
}

.doc-title{
  font-size: 1.3rem;
  padding:10px;
  margin:0;
  text-align: left;
}

.menu.off{
    top: -200%;
    left: -200%;
}

.menu-item{
    height: 1.5rem;
    line-height: 1.5rem;
    font-size: 1rem;
    font-weight: 100;
    padding: 0 1rem;
    cursor: pointer;
}

.menu-item:hover,
.menu-item:active{
    color: #000;
    font-weight: 500;
}

.menu_list{
    list-style: none;
    float: left;
    padding-inline-start: 0px;
}

.menu_search{
    text-align: center;
    border-radius: 5px;
    height: 1.6rem;
    width: 100%;
    margin-bottom: 4px;
}

input.menu_search:focus {
    outline-width: 0;
}

/* Style the tabs in the menu*/
.tab {
  padding-top:5px;
  padding-bottom:5px;
  height: 100%
  overflow: hidden;
  background-color: #f1f1f1;
}

/* Style the buttons that are used to open the tab content */
.tab button {
    float: left;
    vertical-align: middle;
    width: 50%;
    border: 0px white solid;
    outline: none;
    cursor: pointer;
    padding: 5px;
    margin-bottom: 5px;
    transition: 0.3s;
}

/* Change background color of buttons on hover */
.tab button:hover {
  background-color: #ddd;
}

/* Create an active/current tablink class */
.tab button.active {
  background-color: #ccc;
}

/* Style the tab content */
.tabcontent {
  display: none;
}

.molecule_title {
  background-color:#ddd;
  color:black;
  text-align:right;
  margin:0px;
  padding:10px;
  border-bottom: 2px solid black;

}

.sidebar-list{
    list-style: none;
    padding:10px;
}

.sidebar-item-no-hover{
    text-align:center;
    height: 1.5rem;
    line-height: 1.5rem;
    font-size: 1rem;
    font-weight: 100;
    padding: 0 1rem;
    cursor: pointer;
}

.sidebar-item{
    overflow: visible;
    height: auto;
    line-height: 1.5rem;
    font-size: 1rem;
    font-weight: 100;
    padding: 0 1rem;
    cursor: pointer;
}

.sidebar-editable-div{
    text-align:left;
    padding-bottom:10px;
}
.sidebar-editable-div:hover{
  font-weight: 200;
}

.editing-item:hover
.laber-item:active
.editing-item:active{
    color: #000;
    font-weight: 500;
} 

.sidebar-subitem{
    display:inline-block;
}

.sidebar-subitem select{
    background-color: white;
    margin-left: 10px;
    border-style: none;
    width: 200%;
    display: inline-block;
    color: #000;
    border-radius: 0px;
    border-width: 0px;
    height: 110%;
}

.label-item{
  display:block;
  font-size:1.1rem;
  font-weight: 700;
  margin-left:0;
  margin-right: 5px;
  background: whitesmoke;
  color: #4d4d4d;
  border-radius: 5px;
  padding: 2px;
  padding-left: 5px;
  
}

.noediting-item{
  display:inline-block;
  padding-bottom:5px;
  min-width: 10px;
  border-radius: 5px;
 }

.editing-item{
  overflow: hidden;
  display:inline;
  margin-left:5px;
  padding-bottom:5px;
  min-width: 10px;
  max-height: 1.5em;
  border-radius: 3px;
 }

.editing-item:hover{
  background-color: #bfbfbf;
  color: black;
  padding: 3px;
}

.sidebar_button {
  display:block;
  margin:auto;
  background: rgba(255, 255, 255, 0.3);
  cursor: pointer;
  outline:none;
  border: 2px white solid;
  border-radius: 0.8rem;
  width: 100%;
  padding-bottom:3px;
}
.sidebar_button:hover,.form button:active,.form button:focus {
  background: none; 
}
.sidebar_button:hover{
  /* background: white;  */
  border: 2px (0, 0, 0, 0.8) solid;
}

#localMolecules_top{
  background-color: black;
}

.available_molecules{
    width: 100px;
    position: relative;
    top: -18px;
    right: 215px;
    margin: auto;
    background-color: whitesmoke;
    color: #444;
    padding: 8px;
    font-size: 12px;
    border: none;
    cursor: pointer;
    margin-right: 10px;
    border-radius: 5px;
    max-height: 10rem;
    overflow-y: scroll;
    overflow-x: hidden;
    list-style: none;
    z-index: 1;
}

.available_molecules li {
  color: #444;
  padding: 6px 6px;
  text-decoration: none;
  display: block;
  border-bottom:1px solid white;
}


.login-popup{
    width: 12rem;
    background-color: #f4f4f4;
    color: #333;
    border: 1px solid #aaa;
    box-shadow: 2px 2px 2px #999;
    border-radius: 0.2rem;
    list-style: none;
    position: fixed;
    -webkit-touch-callout: none;
    -webkit-user-select: none;
    -khtml-user-select: none;
    -moz-user-select: none;
    -ms-user-select: none;
    user-select: none;
    width: 90%;
    height: 90%;
    top: 50%;
    left: 50%;
    display: flex;
    align-items: center;
    flex-flow: column;
    transform: translate(-50%, -50%);
    z-index:10;
}

.login-popup.off{
    top: -200%;
    left: -200%;
}

.centered-div{
    display: flex;
    align-items: center;
    justify-content: center;
    flex-direction: column;
    height: 100%;
}

.float-left-div{
    float: left;
    overflow: auto;
}

.github-login-display{
    width: 50%;
    height: 90%;
    border: 1px solid black;
    text-align: center;
}

.project{
    width: 100px;
    height: 100px;
    boarder: 1px solid black;
    display: inline-block;
    padding: 10px;
    font-weight:bold;
}

.project:hover{
    background-color: #ffffff;
}

/* width */
::-webkit-scrollbar {
  width: 1em;
}

/* Track */
::-webkit-scrollbar-track {
  -webkit-box-shadow: inset 0 0 6px rgba(0,0,0,0.3);
}

/* Handle */
::-webkit-scrollbar-thumb {
  background-color: darkgrey;
  outline: 1px solid slategrey;
}

/* Handle on hover */
::-webkit-scrollbar-thumb:hover {
  background: #555; 
}<|MERGE_RESOLUTION|>--- conflicted
+++ resolved
@@ -74,12 +74,9 @@
 
 .top_buttons:hover {
     opacity: 1;
-<<<<<<< HEAD
     width: 28px;
     height: 28px;
-=======
-    width: 30px;
->>>>>>> c1faaf81
+
 }
 
 .top_buttons{
