--- conflicted
+++ resolved
@@ -94,7 +94,7 @@
   z-index: 30;
   opacity:1;
 }
-<<<<<<< HEAD
+
 .three-menu{
       width: 12px;
     height: 10px;
@@ -102,9 +102,8 @@
     display: inline;
     padding: 1px;
 }
-=======
+
 .switch{
->>>>>>> af058800
 
   position: fixed;
   bottom: 50.5%;
