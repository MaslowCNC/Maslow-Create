--- conflicted
+++ resolved
@@ -139,11 +139,8 @@
             a.style.transition = `transform 0.5s`
             a.style.transform = `translateX(${step}%)` 
             step-=100
-<<<<<<< HEAD
         }           
-=======
-        }  
->>>>>>> af058800
+
     }) 
 }) 
 
