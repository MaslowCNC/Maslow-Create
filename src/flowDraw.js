--- conflicted
+++ resolved
@@ -267,14 +267,9 @@
 function animate() {
     requestAnimationFrame(animate)
     GlobalVariables.c.clearRect(0, 0, GlobalVariables.canvas.width, GlobalVariables.canvas.height)
-<<<<<<< HEAD
-    GlobalVariables.currentMolecule.nodesOnTheScreen.forEach(molecule => {
-        molecule.update()
-=======
-    GlobalVariables.c.scale(GlobalVariables.scale1,GlobalVariables.scale1)
     GlobalVariables.currentMolecule.nodesOnTheScreen.forEach(atom => {
         atom.update()
->>>>>>> bf973990
+
 
     })
 
