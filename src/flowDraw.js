--- conflicted
+++ resolved
@@ -181,13 +181,7 @@
     upperHalfOfScreen.setAttribute("style","height:"+innerHeight/2+"px");
     viewer.setAttribute("style","width:"+innerWidth/2+"px");
 
-<<<<<<< HEAD
-    GlobalVariables.scale1 =  GlobalVariables.canvas.width/originalWidth;
-    
-=======
-    GlobalVariables.scaleFactorXY =  1;
-    GlobalVariables.scaleFactorR =  1;
->>>>>>> 596236e3
+    GlobalVariables.scale1 =  GlobalVariables.canvas.width/originalWidth;   
 }
 
 const makeMaterial = (material) => {
