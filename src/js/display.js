import GlobalVariables from './globalvariables'
import * as THREE from 'three'
import { TrackballControls } from 'three/examples/jsm/controls/TrackballControls.js'

/**
 * This class handles writing to the 3D preview display
 */
export default class Display {
    /**
     * The constructor run to create the new display. It seems to run with each refresh which doesn't seem right to me.
     */
    constructor(){
<<<<<<< HEAD
=======
        
        GlobalVariables.api = require('@jsxcad/api-v1')
        this.convert = require('@jsxcad/convert-threejs')
        /** 
         * An array which contains the data to be respresented in 3D.
         * @type {array}
         */
>>>>>>> c42671ec
        this.datasets = []
        /** 
         * An Flag to indicate if the grid on the XY plane should be displayed.
         * @type {boolean}
         */
        this.displayGrid = true
        /** 
         * A flag to indicate if the axes should be displayed.
         * @type {boolean}
         */
        this.axesCheck = true
        /** 
         * A flag to indicate if the frame should be displayed in wire frame.
         * @type {boolean}
         */
        this.wireDisplay = false
        /** 
         * A threejs camera instance.
         * @type {object}
         */
        this.camera
        /** 
         * A three js controls instance.
         * @type {object}
         */
        this.controls
        /** 
         * A threejs scene instance.
         * @type {object}
         */
        this.scene
        /** 
         * A threejs renderer instance.
         * @type {object}
         */
        this.renderer
        /** 
         * An instance of the threejs mesh material.
         * @type {object}
         */
        this.threeMaterial
        /** 
         * The applied material type.
         * @type {object}
         */
        this.mesh
        /** 
         * The HTML div object targeted to add the display to.
         * @type {object}
         */
        this.targetDiv = document.getElementById('viewerContext')
        
        //Add the JSXCAD window
        this.camera = new THREE.PerspectiveCamera(27, window.innerWidth / window.innerHeight, 1, 10500);
        [this.camera.position.x, this.camera.position.y, this.camera.position.z] = [0, -30, 50]
        //
        this.controls = new TrackballControls(this.camera, this.targetDiv)
        this.controls.rotateSpeed = 4.0
        this.controls.zoomSpeed = 4.0
        this.controls.panSpeed = 2.0
        this.controls.noZoom = false
        this.controls.noPan = false
        this.controls.staticMoving = true
        this.controls.dynamicDampingFactor = 0.1
        this.controls.keys = [65, 83, 68]
        this.controls.addEventListener('change', () => { this.render() })
        //
        this.scene = new THREE.Scene()
        this.scene.background = new THREE.Color(0xB0AEB0)
        this.scene.add(this.camera)
        //
        var ambientLight = new THREE.AmbientLight(0x222222)
        this.scene.add(ambientLight)
        // var light1 = new THREE.PointLight(0xffffff, 0, 1);
        // camera.add(light1);
        var light2 = new THREE.DirectionalLight(0xffffff, 1)
        light2.position.set(1, 1, 1)
        this.camera.add(light2)

        //sets axes
        var axesHelper = new THREE.AxesHelper( 10 )
        this.scene.add(axesHelper)

        // Sets initial plane and mesh
        var planeGeometry = new THREE.PlaneBufferGeometry( 100, 100, 60, 60)
        var planeMaterial = new THREE.MeshStandardMaterial( { color: 0xffffff} )
        planeMaterial.wireframe = true
        planeMaterial.transparent = true 
        planeMaterial.opacity = 0.2
        this.plane = new THREE.Mesh( planeGeometry, planeMaterial )
        this.plane.receiveShadow = true
        this.scene.add( this.plane )

        //
        this.renderer = new THREE.WebGLRenderer({ antialias: true })
        this.renderer.setPixelRatio(window.devicePixelRatio)
        this.targetDiv.appendChild(this.renderer.domElement)
        
        this.onWindowResize()

        this.targetDiv.addEventListener('mousedown', () => {
            if(!GlobalVariables.runMode){
                let sideBar = document.querySelector('.sideBar')
                while (sideBar.firstChild) {
                    sideBar.removeChild(sideBar.firstChild)
                }
                
                //Grid display html element
                var name = document.createElement('h1')
                name.textContent = "3D View"
                name.setAttribute('class','doc-title')
                sideBar.appendChild(name)

                var gridDiv = document.createElement('div')
                sideBar.appendChild(gridDiv)
                gridDiv.setAttribute('id', 'gridDiv')
                var gridCheck = document.createElement('input')
                gridDiv.appendChild(gridCheck)
                gridCheck.setAttribute('type', 'checkbox')
                gridCheck.setAttribute('id', 'gridCheck')
               
                if (this.displayGrid){
                    gridCheck.setAttribute('checked', 'true')
                }

                var gridCheckLabel = document.createElement('label')
                gridDiv.appendChild(gridCheckLabel)
                gridCheckLabel.setAttribute('for', 'gridCheck')
                gridCheckLabel.setAttribute('style', 'margin-right:1em;')
                gridCheckLabel.textContent= "Grid"

                gridCheck.addEventListener('change', event => {
                    if(event.target.checked){
                        this.scene.add( this.plane )
                        this.displayGrid = true
                    }
                    else{
                        this.scene.remove(this.plane)
                        this.displayGrid = false
                    }
                })

                //Axes Html

                var axesDiv = document.createElement('div')
                sideBar.appendChild(axesDiv)
                var axesCheck = document.createElement('input')
                axesDiv.appendChild(axesCheck)
                axesCheck.setAttribute('type', 'checkbox')
                axesCheck.setAttribute('id', 'axesCheck')
                
                if (this.axesCheck){
                    axesCheck.setAttribute('checked', 'true')
                }

                var axesCheckLabel = document.createElement('label')
                axesDiv.appendChild(axesCheckLabel)
                axesCheckLabel.setAttribute('for', 'axesCheck')
                axesCheckLabel.setAttribute('style', 'margin-right:1em;')
                axesCheckLabel.textContent= "Axes"

                axesCheck.addEventListener('change', event => {
                    if(event.target.checked){
                        this.scene.add( axesHelper)
                        this.axesCheck = true
                    }
                    else{
                        this.scene.remove( axesHelper )
                        this.axesCheck = false
                    }
                })

                //Wireframe HTML element

                var wireDiv = document.createElement('div')
                sideBar.appendChild(wireDiv)
                wireDiv.setAttribute('id', 'wireDiv')
                var wireCheck = document.createElement('input')
                wireDiv.appendChild(wireCheck)
                wireCheck.setAttribute('type', 'checkbox')
                wireCheck.setAttribute('id', 'wireCheck')
               
                if (this.wireDisplay){
                    wireCheck.setAttribute('checked', 'true')
                    this.threeMaterial.wireframe = true
                }
                //wireCheck.setAttribute('checked', false)
                var wireCheckLabel = document.createElement('label')
                wireDiv.appendChild(wireCheckLabel)
                wireCheckLabel.setAttribute('for', 'wireCheck')
                wireCheckLabel.setAttribute('style', 'margin-right:10em;')
                wireCheckLabel.textContent= "Wireframe"

                wireCheck.addEventListener('change', event => {
                    if( event.target.checked){
                        this.threeMaterial.wireframe = true
                        this.wireDisplay = true
                    }
                    else{
                        this.threeMaterial.wireframe = false
                        this.wireDisplay = false
                    }
                })
            }
        })
    }
    
    /**
     * This function is intended to allow for materials. It is currently not used and can probably be deleted.
     * @param {object} material - A string to define the material type.
     */ 
    makeMaterial(material){
        switch (material) {
        case 'metal':
            return new THREE.MeshStandardMaterial({
                color: 0x779aac,
                emissive: 0x7090a0,
                roughness: 0.65,
                metalness: 0.99,
            })
        default:
            return new THREE.MeshNormalMaterial()
        }
    }
    
    /**
     * Writes a shape to the 3D display. Expecting a threejs geometry.
     * @param {object} shape - A jsxcad geometry data set to write to the display. Computation is done in a worker thread
     */ 
    writeToDisplay(shape){
        if(shape != null){
            const computeValue = async () => {
                try {
                    return await GlobalVariables.render({values: shape.toLazyGeometry().toGeometry(), key: "render"})
                } catch(err) {
                    return -1
                }
            }

            computeValue().then(result => {
                this.updateDisplayData(result)
            })
        }
    }
    
    /**
     * Zooms the camera to fit target bounds on the screen.
     * @param {array} bounds - An array of some sort...this comment should be updated.
     */ 
    zoomCameraToFit(bounds){
        this.controls.reset()
        this.camera.position.x = 0
        this.camera.position.y = -5*Math.max(...bounds[1])
        this.camera.position.z = 5*Math.max(...bounds[1])
    }
    
    /**
     * Clears the display and writes a threejs geometry to it.
     * @param {object} threejsGeometry - A threejs geometry to write to the display.
     */ 
    updateDisplayData(threejsGeometry){
        // Delete any previous dataset in the window.
        for (const { mesh } of this.datasets) {
            this.scene.remove(mesh)
        }
        
        // Build new datasets from the written data, and display them.
        this.datasets = []
        
        this.threeMaterial = new THREE.MeshStandardMaterial({
            color: 0x5f6670,
            roughness: 0.65,
            metalness: 0.40,   
            wireframe: this.wireDisplay
        })

        const walk = (geometry) => {
            if (geometry.assembly) {
                geometry.assembly.forEach(walk)
            } else if (geometry.threejsSegments) {
                const segments = geometry.threejsSegments
                const dataset = {}
                const threejsGeometry = new THREE.Geometry()
                for (const [[aX, aY, aZ], [bX, bY, bZ]] of segments) {
                    threejsGeometry.vertices.push(new THREE.Vector3(aX, aY, aZ), new THREE.Vector3(bX, bY, bZ))
                }
                dataset.mesh = new THREE.LineSegments(threejsGeometry, this.threeMaterial)
                this.scene.add(dataset.mesh)
                this.datasets.push(dataset)
            } else if (geometry.threejsSolid) {
                const { positions, normals } = geometry.threejsSolid
                const dataset = {}
                const threejsGeometry = new THREE.BufferGeometry()
                threejsGeometry.addAttribute('position', new THREE.Float32BufferAttribute(positions, 3))
                threejsGeometry.addAttribute('normal', new THREE.Float32BufferAttribute(normals, 3))
                dataset.mesh = new THREE.Mesh(threejsGeometry, this.threeMaterial)
                this.scene.add(dataset.mesh)
                this.datasets.push(dataset)
            } else if (geometry.threejsSurface) {
                const { positions, normals } = geometry.threejsSurface
                const dataset = {}
                const threejsGeometry = new THREE.BufferGeometry()
                threejsGeometry.addAttribute('position', new THREE.Float32BufferAttribute(positions, 3))
                threejsGeometry.addAttribute('normal', new THREE.Float32BufferAttribute(normals, 3))
                dataset.mesh = new THREE.Mesh(threejsGeometry, this.threeMaterial)
                this.scene.add(dataset.mesh)
                this.datasets.push(dataset)
            }
        }
        walk(threejsGeometry)
    }
    
    /**
     * Handles resizing the 3D viewer when the window resizes.
     */ 
    onWindowResize() {
        this.camera.aspect = this.targetDiv.clientWidth / (this.targetDiv.clientHeight)
        this.camera.updateProjectionMatrix()
        this.controls.handleResize()
        this.renderer.setSize(this.targetDiv.clientWidth, this.targetDiv.clientHeight)
    }
    
    /**
     * Clears the display and writes a threejs geometry to it.
     * @param {object} threejsGeometry - A threejs geometry to write to the display.
     */ 
    render() {
        this.renderer.render( this.scene, this.camera )
    }
}<|MERGE_RESOLUTION|>--- conflicted
+++ resolved
@@ -10,16 +10,10 @@
      * The constructor run to create the new display. It seems to run with each refresh which doesn't seem right to me.
      */
     constructor(){
-<<<<<<< HEAD
-=======
-        
-        GlobalVariables.api = require('@jsxcad/api-v1')
-        this.convert = require('@jsxcad/convert-threejs')
         /** 
          * An array which contains the data to be respresented in 3D.
          * @type {array}
          */
->>>>>>> c42671ec
         this.datasets = []
         /** 
          * An Flag to indicate if the grid on the XY plane should be displayed.
