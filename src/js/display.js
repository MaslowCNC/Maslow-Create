--- conflicted
+++ resolved
@@ -135,10 +135,7 @@
                 wireDiv.appendChild(wireCheck)
                 wireCheck.setAttribute('type', 'checkbox')
                 wireCheck.setAttribute('id', 'wireCheck')
-<<<<<<< HEAD
                 wireCheck.setAttribute('checked', 'false')
-=======
->>>>>>> 8875411f
                 var wireCheckLabel = document.createElement('label')
                 wireDiv.appendChild(wireCheckLabel)
                 wireCheckLabel.setAttribute('for', 'wireCheck')
