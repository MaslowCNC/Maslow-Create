import GlobalVariables from './globalvariables'
import * as THREE from 'three'
import { TrackballControls } from 'three/examples/jsm/controls/TrackballControls.js'

/**
 * This class handles writing to the 3D preview display
 */
export default class Display {
    /**
     * The constructor run to create the new display. It seems to run with each refresh which doesn't seem right to me.
     */
    constructor(){
        /** 
         * An array which contains the data to be respresented in 3D.
         * @type {array}
         */
        this.datasets = []
        /** 
         * An Flag to indicate if the grid on the XY plane should be displayed.
         * @type {boolean}
         */
        this.displayGrid = true
        /** 
         * Grid scale to keep track of zoom scale
         * @type {number}
         */
        this.gridScale = 5
        /** 
         * A flag to indicate if the axes should be displayed.
         * @type {boolean}
         */
        this.axesCheck = true
        /** 
         * A flag to indicate if the frame should be displayed in wire frame.
         * @type {boolean}
         */
        this.wireDisplay = false
        /** 
         * A threejs camera instance.
         * @type {object}
         */
        this.camera
        /** 
         * A three js controls instance.
         * @type {object}
         */
        this.controls
        /** 
         * A threejs scene instance.
         * @type {object}
         */
        this.scene
        /** 
         * A threejs renderer instance.
         * @type {object}
         */
        this.renderer
        /** 
         * An instance of the threejs mesh material.
         * @type {object}
         */
        this.threeMaterial
        /** 
         * The applied material type.
         * @type {object}
         */
        this.mesh
        /** 
         * The HTML div object targeted to add the display to.
         * @type {object}
         */
        this.targetDiv = document.getElementById('viewerContext')
        
        //Add the JSXCAD window
        /** 
         * The camera which controls how the scene is rendered.
         * @type {object}
         */
        this.camera = new THREE.PerspectiveCamera(27, window.innerWidth / window.innerHeight, 1, 10500);
        [this.camera.position.x, this.camera.position.y, this.camera.position.z] = [0, -30, 50]
        //
        /** 
         * The controls which let the user pan and zoom with the mouse.
         * @type {object}
         */
        this.controls = new TrackballControls(this.camera, this.targetDiv)
        this.controls.rotateSpeed = 4.0
        this.controls.zoomSpeed = 4.0
        this.controls.panSpeed = 2.0
        this.controls.noZoom = false
        this.controls.noPan = false
        this.controls.staticMoving = true
        this.controls.dynamicDampingFactor = 0.1
        this.controls.keys = [65, 83, 68]
        this.controls.addEventListener('change', () => { this.render() })
        //
        /** 
         * The threejs scene to which things should be added to show up on the display.
         * @type {object}
         */
        this.scene = new THREE.Scene()
        this.scene.background = new THREE.Color(0xB0AEB0)
        this.scene.add(this.camera)
        //
        var ambientLight = new THREE.AmbientLight(0x222222)
        this.scene.add(ambientLight)
        // var light1 = new THREE.PointLight(0xffffff, 0, 1);
        // camera.add(light1);
        var light2 = new THREE.DirectionalLight(0xffffff, 1)
        light2.position.set(1, 1, 1)
        this.camera.add(light2)

        //sets axes
        var axesHelper = new THREE.AxesHelper( 10 )
        this.scene.add(axesHelper)

        // Creates initial grid plane
        this.resizeGrid()
<<<<<<< HEAD
        //
=======
        console.log("initial grid is being created")
      
        /** 
         * The three js webGLRendere object which does the actual rendering to the screen.
         * @type {object}
         */

>>>>>>> 432a28b3
        this.renderer = new THREE.WebGLRenderer({ antialias: true })
        this.renderer.setPixelRatio(window.devicePixelRatio)
        this.targetDiv.appendChild(this.renderer.domElement)
        
        this.onWindowResize()

        this.targetDiv.addEventListener('mousedown', () => {
            if(!GlobalVariables.runMode){
                let sideBar = document.querySelector('.sideBar')
                while (sideBar.firstChild) {
                    sideBar.removeChild(sideBar.firstChild)
                }
                
                //Grid display html element
                var name = document.createElement('h1')
                name.textContent = "3D View"
                name.setAttribute('class','doc-title')
                sideBar.appendChild(name)

                var gridDiv = document.createElement('div')
                sideBar.appendChild(gridDiv)
                gridDiv.setAttribute('id', 'gridDiv')
                var gridCheck = document.createElement('input')
                gridDiv.appendChild(gridCheck)
                gridCheck.setAttribute('type', 'checkbox')
                gridCheck.setAttribute('id', 'gridCheck')
               
                if (this.displayGrid){
                    gridCheck.setAttribute('checked', 'true')
                }

                var gridCheckLabel = document.createElement('label')
                gridDiv.appendChild(gridCheckLabel)
                gridCheckLabel.setAttribute('for', 'gridCheck')
                gridCheckLabel.setAttribute('style', 'margin-right:1em;')
                gridCheckLabel.textContent= "Grid"

                gridCheck.addEventListener('change', event => {
                    if(event.target.checked){
                        this.scene.add( this.plane )
                        this.displayGrid = true
                    }
                    else{
                        this.scene.remove(this.plane)
                        this.displayGrid = false
                    }
                })

                //Axes Html

                var axesDiv = document.createElement('div')
                sideBar.appendChild(axesDiv)
                var axesCheck = document.createElement('input')
                axesDiv.appendChild(axesCheck)
                axesCheck.setAttribute('type', 'checkbox')
                axesCheck.setAttribute('id', 'axesCheck')
                
                if (this.axesCheck){
                    axesCheck.setAttribute('checked', 'true')
                }

                var axesCheckLabel = document.createElement('label')
                axesDiv.appendChild(axesCheckLabel)
                axesCheckLabel.setAttribute('for', 'axesCheck')
                axesCheckLabel.setAttribute('style', 'margin-right:1em;')
                axesCheckLabel.textContent= "Axes"

                axesCheck.addEventListener('change', event => {
                    if(event.target.checked){
                        this.scene.add( axesHelper)
                        this.axesCheck = true
                    }
                    else{
                        this.scene.remove( axesHelper )
                        this.axesCheck = false
                    }
                })

                //Wireframe HTML element

                var wireDiv = document.createElement('div')
                sideBar.appendChild(wireDiv)
                wireDiv.setAttribute('id', 'wireDiv')
                var wireCheck = document.createElement('input')
                wireDiv.appendChild(wireCheck)
                wireCheck.setAttribute('type', 'checkbox')
                wireCheck.setAttribute('id', 'wireCheck')
               
                if (this.wireDisplay){
                    wireCheck.setAttribute('checked', 'true')
                    this.threeMaterial.wireframe = true
                }
                //wireCheck.setAttribute('checked', false)
                var wireCheckLabel = document.createElement('label')
                wireDiv.appendChild(wireCheckLabel)
                wireCheckLabel.setAttribute('for', 'wireCheck')
                wireCheckLabel.setAttribute('style', 'margin-right:10em;')
                wireCheckLabel.textContent= "Wireframe"

                wireCheck.addEventListener('change', event => {
                    if( event.target.checked){
                        this.threeMaterial.wireframe = true
                        this.wireDisplay = true
                    }
                    else{
                        this.threeMaterial.wireframe = false
                        this.wireDisplay = false
                    }
                })
            }
        })
        
        // This event listener adjusts the gridScale when you zoom in and out
        
        this.targetDiv.addEventListener('wheel', () =>{ 
            const dist3D = Math.sqrt(Math.pow(this.camera.position.x,2)
                         + Math.pow(this.camera.position.y,2)
                         + Math.pow(this.camera.position.z,2))
            if((dist3D/this.gridScale) > 5){
                this.scene.remove(this.plane)
                this.gridScale *= 5
                this.resizeGrid()
            }
            else if((dist3D/this.gridScale) < .5){ 
                this.scene.remove(this.plane)
                this.gridScale /= 5
                this.resizeGrid()
            }    
        })
    }
    
    /**
     * This function is intended to allow for materials. It is currently not used and can probably be deleted.
     * @param {object} material - A string to define the material type.
     */ 
    makeMaterial(material){
        switch (material) {
        case 'metal':
            return new THREE.MeshStandardMaterial({
                color: 0x779aac,
                emissive: 0x7090a0,
                roughness: 0.65,
                metalness: 0.99,
            })
        default:
            return new THREE.MeshNormalMaterial()
        }
    }
    
    /**
     * Writes a shape to the 3D display. Expecting a threejs geometry.
     * @param {object} shape - A jsxcad geometry data set to write to the display. Computation is done in a worker thread
     */ 
    writeToDisplay(shape){
        if(shape != null){
            const computeValue = async () => {
                try {
                    return await GlobalVariables.render({values: shape, key: "render"})
                } catch(err) {
                    console.warn(err)
                    return -1
                }
            }

            computeValue().then(result => {
                this.updateDisplayData(result)
            })
        }
    }
    
    /**
     * Zooms the camera to fit target bounds on the screen.
     * @param {array} bounds - An array of some sort...this comment should be updated.
     */ 
    zoomCameraToFit(bounds){
        this.controls.reset()
        this.camera.position.x = 0
        this.camera.position.y = -5*Math.max(...bounds[1])
        this.camera.position.z = 5*Math.max(...bounds[1])
    }

    /**
     * Redraws the grid with gridscale update value
     */ 
    resizeGrid () {
        const dist3D = Math.sqrt(Math.pow(this.camera.position.x,2)
                         + Math.pow(this.camera.position.y,2)
                         + Math.pow(this.camera.position.z,2))
        /*initializes grid at scale if object loaded is already 
            zoomed out farther than initial grid tier*/  
        if (this.gridScale == 5){
            while((dist3D/this.gridScale) > .1){
                this.gridScale *= 5 
            }
        } 
        var planeGeometry = new THREE.PlaneBufferGeometry( this.gridScale, this.gridScale, 10, 10)
        var planeMaterial = new THREE.MeshStandardMaterial( { color: 0xffffff} )
        planeMaterial.wireframe = true
        planeMaterial.transparent = true 
        planeMaterial.opacity = 0.2
        this.plane = new THREE.Mesh( planeGeometry, planeMaterial )
        this.plane.receiveShadow = true
        this.scene.add( this.plane )   
    }

    /**
     * Clears the display and writes a threejs geometry to it.
     * @param {object} threejsGeometry - A threejs geometry to write to the display.
     */ 
    updateDisplayData(threejsGeometry){
        // Delete any previous dataset in the window.
        for (const { mesh } of this.datasets) {
            this.scene.remove(mesh)
        }
        
        // Build new datasets from the written data, and display them.
        this.datasets = []
        
        /** 
         * Does this even need to be a global object?
         * @type {object}
         */
        this.threeMaterial = new THREE.MeshStandardMaterial({
            color: 0x5f6670,
            roughness: 0.65,
            metalness: 0.40,   
            wireframe: this.wireDisplay
        })

        const walk = (geometry) => {
            if (geometry.assembly) {
                geometry.assembly.forEach(walk)
            } else if (geometry.threejsSegments) {
                const segments = geometry.threejsSegments
                const dataset = {}
                const threejsGeometry = new THREE.Geometry()
                for (const [[aX, aY, aZ], [bX, bY, bZ]] of segments) {
                    threejsGeometry.vertices.push(new THREE.Vector3(aX, aY, aZ), new THREE.Vector3(bX, bY, bZ))
                }
                dataset.mesh = new THREE.LineSegments(threejsGeometry, this.threeMaterial)
                this.scene.add(dataset.mesh)
                this.datasets.push(dataset)
            } else if (geometry.threejsSolid) {
                const { positions, normals } = geometry.threejsSolid
                const dataset = {}
                const threejsGeometry = new THREE.BufferGeometry()
                threejsGeometry.addAttribute('position', new THREE.Float32BufferAttribute(positions, 3))
                threejsGeometry.addAttribute('normal', new THREE.Float32BufferAttribute(normals, 3))
                dataset.mesh = new THREE.Mesh(threejsGeometry, this.threeMaterial)
                this.scene.add(dataset.mesh)
                this.datasets.push(dataset)
            } else if (geometry.threejsSurface) {
                const { positions, normals } = geometry.threejsSurface
                const dataset = {}
                const threejsGeometry = new THREE.BufferGeometry()
                threejsGeometry.addAttribute('position', new THREE.Float32BufferAttribute(positions, 3))
                threejsGeometry.addAttribute('normal', new THREE.Float32BufferAttribute(normals, 3))
                dataset.mesh = new THREE.Mesh(threejsGeometry, this.threeMaterial)
                this.scene.add(dataset.mesh)
                this.datasets.push(dataset)
            }
        }
        walk(threejsGeometry)
    }
    
    /**
     * Handles resizing the 3D viewer when the window resizes.
     */ 
    onWindowResize() {
        this.camera.aspect = this.targetDiv.clientWidth / (this.targetDiv.clientHeight)
        this.camera.updateProjectionMatrix()
        this.controls.handleResize()
        this.renderer.setSize(this.targetDiv.clientWidth, this.targetDiv.clientHeight)
    }
    
    /**
     * Runs regularly to update the display.
     */ 
    render() {
        this.renderer.render( this.scene, this.camera )
    }
}<|MERGE_RESOLUTION|>--- conflicted
+++ resolved
@@ -116,17 +116,13 @@
 
         // Creates initial grid plane
         this.resizeGrid()
-<<<<<<< HEAD
+        
         //
-=======
-        console.log("initial grid is being created")
-      
         /** 
          * The three js webGLRendere object which does the actual rendering to the screen.
          * @type {object}
          */
 
->>>>>>> 432a28b3
         this.renderer = new THREE.WebGLRenderer({ antialias: true })
         this.renderer.setPixelRatio(window.devicePixelRatio)
         this.targetDiv.appendChild(this.renderer.domElement)
