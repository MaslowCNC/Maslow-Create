import GlobalVariables from './globalvariables'
import * as THREE from 'three'
import { TrackballControls } from 'three/examples/jsm/controls/TrackballControls.js'

export default class Display {

    constructor(){
        GlobalVariables.api = require('@jsxcad/api-v1')
        this.convert = require('@jsxcad/convert-threejs')
        this.datasets = []
        this.camera
        this.controls
        this.scene
        this.renderer
        this.stats
        this.mesh
        this.gui
        this.targetDiv = document.getElementById('viewerContext')
        
        //Add the JSXCAD window
        this.camera = new THREE.PerspectiveCamera(27, window.innerWidth / window.innerHeight, 1, 10500);
        [this.camera.position.x, this.camera.position.y, this.camera.position.z] = [0, -30, 50]
        //
        this.controls = new TrackballControls(this.camera, this.targetDiv)
        this.controls.rotateSpeed = 4.0
        this.controls.zoomSpeed = 4.0
        this.controls.panSpeed = 2.0
        this.controls.noZoom = false
        this.controls.noPan = false
        this.controls.staticMoving = true
        this.controls.dynamicDampingFactor = 0.1
        this.controls.keys = [65, 83, 68]
        this.controls.addEventListener('change', () => { this.render() })
        //
        this.scene = new THREE.Scene()
        this.scene.background = new THREE.Color(0xB0AEB0)
        this.scene.add(this.camera)
        //
        var ambientLight = new THREE.AmbientLight(0x222222)
        this.scene.add(ambientLight)
        // var light1 = new THREE.PointLight(0xffffff, 0, 1);
        // camera.add(light1);
        var light2 = new THREE.DirectionalLight(0xffffff, 1)
        light2.position.set(1, 1, 1)
        this.camera.add(light2)


        // Sets initial plane and mesh
        var planeGeometry = new THREE.PlaneBufferGeometry( 100, 100, 60, 60)
        var planeMaterial = new THREE.MeshStandardMaterial( { color: 0xffffff} )
        planeMaterial.wireframe = true
        planeMaterial.transparent = true 
        planeMaterial.opacity = 0.2
        this.plane = new THREE.Mesh( planeGeometry, planeMaterial )
        this.plane.receiveShadow = true
        this.scene.add( this.plane )

        //
        this.renderer = new THREE.WebGLRenderer({ antialias: true })
        this.renderer.setPixelRatio(window.devicePixelRatio)
        this.targetDiv.appendChild(this.renderer.domElement)
<<<<<<< HEAD
        
        this.onWindowResize()

        this.targetDiv.addEventListener('mousedown', event => {

            let sideBar = document.querySelector('.sideBar')
            while (sideBar.firstChild) {
                sideBar.removeChild(sideBar.firstChild)
            }
            
            //add the name as a title
            var name = document.createElement('h1')
            name.textContent = "3D View"
            name.setAttribute('class','doc-title')
            sideBar.appendChild(name)

            var gridCheck = document.createElement('input')
            sideBar.appendChild(gridCheck)
            gridCheck.setAttribute('type', 'checkbox')
            gridCheck.setAttribute('id', 'gridCheck')
            gridCheck.setAttribute('checked', 'true')
            var gridCheckLabel = document.createElement('label')
            sideBar.appendChild(gridCheckLabel)
            gridCheckLabel.setAttribute('for', 'gridCheck')
            gridCheckLabel.textContent= "Grid"

            gridCheck.addEventListener('change', event => {
                if(event.target.checked){
                    this.scene.add( this.plane )
                }
                else{
                    this.scene.remove(this.plane)
                }
            })
            
        })
=======
>>>>>>> 63890aab
    }
    
    makeMaterial(material){
        switch (material) {
        case 'metal':
            return new THREE.MeshStandardMaterial({
                color: 0x779aac,
                emissive: 0x7090a0,
                roughness: 0.65,
                metalness: 0.99,
            })
        default:
            return new THREE.MeshNormalMaterial()
        }
    }
    
    writeToDisplay(shape){
        this.updateDisplayData(this.convert.toThreejsGeometry(shape.toDisjointGeometry()))
    }
    
    updateDisplayData(threejsGeometry){
        // Delete any previous dataset in the window.
        for (const { mesh } of this.datasets) {
            this.scene.remove(mesh)
        }
        
        // Build new datasets from the written data, and display them.
        this.datasets = []
        
        let threeMaterial = new THREE.MeshStandardMaterial({
            color: 0x5f6670,
            roughness: 0.65,
            metalness: 0.40
        })
        
        const walk = (geometry) => {
            if (geometry.assembly) {
                geometry.assembly.forEach(walk)
            } else if (geometry.threejsSegments) {
                const segments = geometry.threejsSegments
                const dataset = {}
                const threejsGeometry = new THREE.Geometry()
                for (const [[aX, aY, aZ], [bX, bY, bZ]] of segments) {
                    threejsGeometry.vertices.push(new THREE.Vector3(aX, aY, aZ), new THREE.Vector3(bX, bY, bZ))
                }
                dataset.mesh = new THREE.LineSegments(threejsGeometry, threeMaterial)
                this.scene.add(dataset.mesh)
                this.datasets.push(dataset)
            } else if (geometry.threejsSolid) {
                const { positions, normals } = geometry.threejsSolid
                const dataset = {}
                const threejsGeometry = new THREE.BufferGeometry()
                threejsGeometry.addAttribute('position', new THREE.Float32BufferAttribute(positions, 3))
                threejsGeometry.addAttribute('normal', new THREE.Float32BufferAttribute(normals, 3))
                dataset.mesh = new THREE.Mesh(threejsGeometry, threeMaterial)
                this.scene.add(dataset.mesh)
                this.datasets.push(dataset)
            } else if (geometry.threejsSurface) {
                const { positions, normals } = geometry.threejsSurface
                const dataset = {}
                const threejsGeometry = new THREE.BufferGeometry()
                threejsGeometry.addAttribute('position', new THREE.Float32BufferAttribute(positions, 3))
                threejsGeometry.addAttribute('normal', new THREE.Float32BufferAttribute(normals, 3))
                dataset.mesh = new THREE.Mesh(threejsGeometry, threeMaterial)
                this.scene.add(dataset.mesh)
                this.datasets.push(dataset)
            }
        }

        walk(threejsGeometry)
    }
    
    onWindowResize() {
        this.camera.aspect = this.targetDiv.clientWidth / (this.targetDiv.clientHeight - 1)
        this.camera.updateProjectionMatrix()
        this.controls.handleResize()
        this.renderer.setSize(this.targetDiv.clientWidth, this.targetDiv.clientHeight - 1)
    }
    
    render() {
        this.renderer.render( this.scene, this.camera )
    }
}<|MERGE_RESOLUTION|>--- conflicted
+++ resolved
@@ -59,7 +59,6 @@
         this.renderer = new THREE.WebGLRenderer({ antialias: true })
         this.renderer.setPixelRatio(window.devicePixelRatio)
         this.targetDiv.appendChild(this.renderer.domElement)
-<<<<<<< HEAD
         
         this.onWindowResize()
 
@@ -96,8 +95,7 @@
             })
             
         })
-=======
->>>>>>> 63890aab
+
     }
     
     makeMaterial(material){
