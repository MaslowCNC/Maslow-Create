--- conflicted
+++ resolved
@@ -114,31 +114,15 @@
         var axesHelper = new THREE.AxesHelper( 10 )
         this.scene.add(axesHelper)
 
-<<<<<<< HEAD
         // Creates initial grid plane
         this.resizeGrid()
         console.log("initial grid is being created")
-        //
-=======
-        // Sets initial plane and mesh
-        var planeGeometry = new THREE.PlaneBufferGeometry( 100, 100, 60, 60)
-        var planeMaterial = new THREE.MeshStandardMaterial( { color: 0xffffff} )
-        planeMaterial.wireframe = true
-        planeMaterial.transparent = true 
-        planeMaterial.opacity = 0.2
-        /** 
-         * The plane which apears under objects in the 3D display.
-         * @type {object}
-         */
-        this.plane = new THREE.Mesh( planeGeometry, planeMaterial )
-        this.plane.receiveShadow = true
-        this.scene.add( this.plane )
-
+      
         /** 
          * The three js webGLRendere object which does the actual rendering to the screen.
          * @type {object}
          */
->>>>>>> 31ff19e5
+
         this.renderer = new THREE.WebGLRenderer({ antialias: true })
         this.renderer.setPixelRatio(window.devicePixelRatio)
         this.targetDiv.appendChild(this.renderer.domElement)
