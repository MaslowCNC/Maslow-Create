const { colorize } = require('@jscad/modeling').colors
const { circle } = require('@jscad/modeling').primitives

import GlobalVariables from './globalvariables'

const { prepareRender, drawCommands, cameras, entitiesFromSolids, controls } = require('@jscad/regl-renderer') 


/**
 * This class handles writing to the 3D preview display. Large parts of this class are copied directly from JSxCAD.
 */
export default class Display {
    

    /**
     * The constructor run to create the new display. It seems to run with each refresh which doesn't seem right to me.
     */
    constructor(){
        /** 
         * An array which contains the data to be respresented in 3D.
         * @type {array}
         */
        this.datasets = []
        /**
         *The last shape that was sent to the display. Used for switching to wireframe.
         */
        this.displayedGeometry = []
        /** 
         * An Flag to indicate if the grid on the XY plane should be displayed.
         * @type {boolean}
         */
        this.displayGrid = true
        /** 
         * Grid scale to keep track of zoom scale
         * @type {number}
         */
        this.gridScale = 1
        /** 
         * A flag to indicate if the axes should be displayed.
         * @type {boolean}
         */
        this.axesCheck = true
        /** 
         * A flag to indicate if the frame should be displayed in wire frame.
         * @type {boolean}
         */
        this.wireDisplay = false
        /** 
         * A flag to indicate if the solid should be displayed.
         * @type {boolean}
         */
        this.solidDisplay = true
        /** 
         * A threejs camera instance.
         * @type {object}
         */
        this.camera
        /** 
         * A three js controls instance.
         * @type {object}
         */
        this.controls
        /** 
         * A flag to indicate if the mouse has clicked down in the aproprate to initiate a pan.
         * @type {boolean}
         */
        this.panning = false
        /** 
         * A threejs scene instance.
         * @type {object}
         */
        this.scene
        /** 
         * A threejs renderer instance.
         * @type {object}
         */
        this.render
        /** 
         * The applied material type.
         * @type {object}
         */
        this.mesh
        /** 
         * The HTML div object targeted to add the display to.
         * @type {object}
         */
        this.targetDiv = document.getElementById('viewerContext')
        
        /** 
         * Initial geometry passed to the renderer (Won't render without an initial solid)
         * @type {object}
         */
        this.solids= entitiesFromSolids({}, [colorize([1,1,1,0],circle({radius:1}))])
         
        //Add the JSXCAD window
        
        /** 
         * The camera which controls how the scene is rendered.
         * @type {object}
         */
        this.state = {}
        /** 
         * Set perspective camera
         * @type {object}
         */
        this.perspectiveCamera = cameras.perspective
        /** 
         * Assign camera defaults to camera? 
         * @type {object}
         */
        this.state.camera = Object.assign({}, this.perspectiveCamera.defaults)
        /** 
         * Assign default camera position
         * @type {array(x,y,z)}
         */
        this.state.camera.position = [300,300,300]
        
        /** 
         * The browser window width
         * @type {number}
         */
        this.width = window.innerWidth
        /** 
         * The browser window height
         * @type {number}
         */
        this.height = window.innerHeight

        /** 
         * The x size of the grid to be rendered
         * @type {number}
         */
        this.gridSizeX = 300
        /** 
         * The y size of the grid to be rendered
         * @type {number}
         */
        this.gridSizeY = 300
        /** 
         * Flag for grid visibility
         * @type {boolean}
         */
        this.showGrid = true
        /** 
         * Flag for axes visibility
         * @type {boolean}
         */
        this.axesCheck = true
        /** 
         * Initial options for rendered
         * @type {object}
         */
        this.options = {
            glOptions: { container: this.targetDiv },
            camera: this.state.camera,
            drawCommands: {
                // draw commands bootstrap themselves the first time they are run
                drawGrid: drawCommands.drawGrid, // require('./src/rendering/drawGrid/index.js'),
                drawAxis: drawCommands.drawAxis, // require('./src/rendering/drawAxis'),
                drawMesh: drawCommands.drawMesh // require('./src/rendering/drawMesh/index.js')
            },
            // data
            entities: [
                { // grid data
                    // the choice of what draw command to use is also data based
                    visuals: {
                        drawCmd: 'drawGrid',
                        show: this.showGrid,
                        color: [0, 0, 0, 0.5],
                        subColor: [0, 0, 0, 0.5],
                        fadeOut: false,
                        transparent: true
                    },
                    size: [this.gridSizeX, this.gridSizeY],
                    ticks: [10, 1]
                },
                {
                    visuals: {
                        drawCmd: 'drawAxis',
                        show: this.axesCheck
                    }
                },
                ...this.solids
            ]
        }

        /** 
         * The controls which let the user pan and zoom with the mouse.
         * @type {object}
         */
        this.controls = controls.orbit
        /** 
         * Assigns defaults to controls??
         * @type {object}
         */
        this.state.controls = Object.assign({}, this.controls.defaults)
        
        //Bind events to mouse input
        document.getElementById('viewerContext').addEventListener('mousedown', () => {
            this.panning = true
        })
        
        window.addEventListener('mouseup', () => {
            this.panning = false
        })
        
        document.getElementById('viewerContext').addEventListener('mousemove', event => {
            
            //If the mouse has been clicked down do pan
            if(this.panning){
                this.sphericalMoveCamera(0, -.01*event.movementX, -.01*event.movementY)
            }
        })
            
            
        document.getElementById('viewerContext').addEventListener('wheel', event => {
           
            this.sphericalMoveCamera(event.deltaY*5, 0, 0)
           
        })
        
        /** 
         * The three js webGLRendere object which does the actual rendering to the screen.
         * @type {object}
         */
        this.renderer = prepareRender(this.options)
         
        //this.targetDiv.appendChild(this.renderer.domElement)
        let viewerBar = document.querySelector('#viewer_bar')
        let arrowUpMenu = document.querySelector('#arrow-up-menu')

        this.targetDiv.addEventListener('mouseenter', () => {
            if(viewerBar.innerHTML.trim().length == 0){
                this.checkBoxes()   
            }
        })

        this.onWindowResize()

        var evtFired = false
        var g_timer

        function startTimer(){
            g_timer = setTimeout(function() {
                if (!evtFired) {
                    viewerBar.classList.remove("slideup")
                    viewerBar.classList.add('slidedown')  
                }
            }, 2000)
        }

        arrowUpMenu.addEventListener('mouseenter', () =>{
            clearTimeout(g_timer)
            viewerBar.classList.remove("slidedown")
            viewerBar.classList.add('slideup')   
        })
        viewerBar.addEventListener('mouseleave', () =>{
            evtFired = false
            viewerBar.classList.remove("slideup")
            viewerBar.classList.add('slidedown')   
        })
        viewerBar.addEventListener('mouseenter', () =>{
            evtFired = true
            viewerBar.classList.remove("slidedown")
            viewerBar.classList.add('slideup')   
        })
        arrowUpMenu.addEventListener('mouseleave', () =>{
            startTimer()
        })

    }

    /**
     * Creates the checkbox hidden menu when viewer is active
     */ 
    checkBoxes(){
        let viewerBar = document.querySelector('#viewer_bar')   
        viewerBar.classList.add('slidedown')

        //Grid display html element
        var gridDiv = document.createElement('div')
        viewerBar.appendChild(gridDiv)
        gridDiv.setAttribute('id', 'gridDiv')
        var gridCheck = document.createElement('input')
        gridDiv.appendChild(gridCheck)
        gridCheck.setAttribute('type', 'checkbox')
        gridCheck.setAttribute('id', 'gridCheck')
        gridDiv.setAttribute('style', 'float:right;')
               
        if (this.displayGrid){
            gridCheck.setAttribute('checked', 'true')
        }

        var gridCheckLabel = document.createElement('label')
        gridDiv.appendChild(gridCheckLabel)
        gridCheckLabel.setAttribute('for', 'gridCheck')
        gridCheckLabel.setAttribute('style', 'margin-right:1em;')
        gridCheckLabel.textContent= "Grid"
        gridCheckLabel.setAttribute('style', 'user-select: none;')


        gridCheck.addEventListener('change', event => {
            if(event.target.checked){
                this.showGrid = true
                this.writeToDisplay(this.displayedGeometry)

            }
            else{
                this.showGrid = false
                this.writeToDisplay(this.displayedGeometry)
            }
        })

        //Axes Html

        var axesDiv = document.createElement('div')
        viewerBar.appendChild(axesDiv)
        var axesCheck = document.createElement('input')
        axesDiv.appendChild(axesCheck)
        axesCheck.setAttribute('type', 'checkbox')
        axesCheck.setAttribute('id', 'axesCheck')
                
        if (this.axesCheck){
            axesCheck.setAttribute('checked', 'true')
        }

        var axesCheckLabel = document.createElement('label')
        axesDiv.appendChild(axesCheckLabel)
        axesCheckLabel.setAttribute('for', 'axesCheck')
        axesCheckLabel.setAttribute('style', 'margin-right:1em;')
        axesDiv.setAttribute('style', 'float:right;')
        axesCheckLabel.textContent= "Axes"
        axesCheckLabel.setAttribute('style', 'user-select: none;')

        axesCheck.addEventListener('change', event => {
            if(event.target.checked){
                this.axesCheck = true

                this.writeToDisplay(this.displayedGeometry)
            }
            else{
                this.axesCheck = false
                this.writeToDisplay(this.displayedGeometry)
            }
        })
        /*
        //Solid HTML element

        var solidDiv = document.createElement('div')
        viewerBar.appendChild(solidDiv)
        solidDiv.setAttribute('id', 'solidDiv')
        var solidCheck = document.createElement('input')
        solidDiv.appendChild(solidCheck)
        solidCheck.setAttribute('type', 'checkbox')
        solidCheck.setAttribute('id', 'solidCheck')
               
        if (this.solidDisplay){
            solidCheck.setAttribute('checked', 'true')
            this.threeMaterial.solid = true
        }
        //solidCheck.setAttribute('checked', false)
        var solidCheckLabel = document.createElement('label')
        solidDiv.appendChild(solidCheckLabel)
        solidCheckLabel.setAttribute('for', 'solidCheck')
        //solidCheckLabel.setAttribute('style', 'margin-right:10em;')
        solidDiv.setAttribute('style', 'float:right;')
        solidCheckLabel.textContent= "Solid"
        solidCheckLabel.setAttribute('style', 'user-select: none;')

        solidCheck.addEventListener('change', event => {
            if( event.target.checked){
                this.solidDisplay = true
            }
            else{
                this.solidDisplay = false
            }
            this.writeToDisplay(this.displayedGeometry)
        })

    
        //Wireframe HTML element

        var wireDiv = document.createElement('div')
        viewerBar.appendChild(wireDiv)
        wireDiv.setAttribute('id', 'wireDiv')
        var wireCheck = document.createElement('input')
        wireDiv.appendChild(wireCheck)
        wireCheck.setAttribute('type', 'checkbox')
        wireCheck.setAttribute('id', 'wireCheck')
               
        if (this.wireDisplay){
            wireCheck.setAttribute('checked', 'true')
        }
        //wireCheck.setAttribute('checked', false)
        var wireCheckLabel = document.createElement('label')
        wireDiv.appendChild(wireCheckLabel)
        wireCheckLabel.setAttribute('for', 'wireCheck')
        //wireCheckLabel.setAttribute('style', 'margin-right:10em;')
        wireDiv.setAttribute('style', 'float:right;')
        wireCheckLabel.textContent= "Wireframe"
        wireCheckLabel.setAttribute('style', 'user-select: none;')

        wireCheck.addEventListener('change', event => {
            if( event.target.checked){
                this.wireDisplay = true
            }
            else{
                this.wireDisplay = false
            }
            this.writeToDisplay(this.displayedGeometry)
        })*/

    }

    /**
     * Updates the camera position
     */
    update(){
        
        const updates = controls.orbit.update({ controls:this.state.controls, camera:this.state.camera })
        this.state.controls = { ...this.state.controls, ...updates.controls }
        this.state.camera.position = updates.camera.position
        this.perspectiveCamera.update(this.state.camera)
        
        this.renderer(this.options)
    }

    /**
     * Handles resizing the 3D viewer when the window resizes.
     */ 
    onWindowResize() {
        this.perspectiveCamera.setProjection(this.state.camera, this.state.camera, { width:this.targetDiv.clientWidth, height:this.targetDiv.clientHeight})
        this.perspectiveCamera.update(this.state.camera, this.state.camera)
        this.update()
    }
    
    /**
     * Zooms the camera to fit target bounds on the screen.
     * @param {object} bounds -bounds from a solid
     */ 
    zoomCameraToFit(bounds){
        // reset camera position
        this.state.camera.position[0] = 0
        this.state.camera.position[1] = -5*Math.max(...bounds.max)
        this.state.camera.position[2] = 5*Math.max(...bounds.max)
        // re set grid to fit solid
        this.gridSizeX = 10*Math.max(...bounds.max)
        this.gridSizeY = 10*Math.max(...bounds.max)
        //update camera & render
        this.update()
    }
    
    /**
     * Moves the camera in a spherical cordinate system
     * @param {object} shape - A jsxcad geometry data set to write to the display. Computation is done in a worker thread
     */ 
    sphericalMoveCamera(deltaRho, deltaPhi, deltaTheta){
        //Initial positions
        var x = this.state.camera.position[0]
        var y = this.state.camera.position[1]
        var z = this.state.camera.position[2]
        
        //Convert to spherical cordinates 
        var rho = Math.sqrt((x*x) + (y*y) + (z*z))
        var phi = Math.atan2(y, x)
        var theta = Math.acos(z / rho)
        
        //Apply our transformation
        rho = rho + deltaRho
        phi = phi + deltaPhi
        theta = theta + deltaTheta
        
        //Restrict theta to valid values
        if(theta < 0){
            theta = 0.01
        }
        
        if(theta > 3.14){
            theta = 3.14
        }
        
        //Convert back to cartesian cordinates
        x = rho * Math.sin(theta) * Math.cos(phi)
        y = rho * Math.sin(theta) * Math.sin(phi)
        z = rho * Math.cos(theta)
        
        //Asssign the new camera positions
        this.state.camera.position[0] = x
        this.state.camera.position[1] = y
        this.state.camera.position[2] = z
    }
    
    /**
     * Writes a shape to the 3D display. .
     * @param {object} shape - A jscad geometry data set to write to the display. Computation is done in a worker thread
     */ 
    writeToDisplay(shape){
        if(shape != null){
            this.displayedGeometry = shape
            GlobalVariables.pool.exec("render", [shape])
                .then(solids => {
<<<<<<< HEAD

                    if(GlobalVariables.topLevelMolecule.selected){
                        this.zoomCameraToFit(solids[0].bounds)
                    }
=======
                    
                    //this.zoomCameraToFit(solids[0].bounds)
>>>>>>> 53419f1e
                
                    this.perspectiveCamera.setProjection(this.state.camera, this.state.camera, { width:this.targetDiv.clientWidth, height:this.targetDiv.clientHeight })
                    this.perspectiveCamera.update(this.state.camera, this.state.camera)
                
                    this.options = {
                        glOptions: { container: this.targetDiv },
                        camera: this.state.camera,
                        drawCommands: {
                        // draw commands bootstrap themselves the first time they are run
                            drawGrid: drawCommands.drawGrid, // require('./src/rendering/drawGrid/index.js'),
                            drawAxis: drawCommands.drawAxis, // require('./src/rendering/drawAxis'),
                            drawMesh: drawCommands.drawMesh // require('./src/rendering/drawMesh/index.js')
                        },
                        // data
                        entities: [
                            { // grid data
                            // the choice of what draw command to use is also data based
                                visuals: {
                                    drawCmd: 'drawGrid',
                                    show: this.showGrid,
                                    color: [0, 0, 0, .8],
                                    subColor: [0, 0, 0, 0.1],
                                    fadeOut: false,
                                    transparent: true
                                },
                                size: [this.gridSizeX, this.gridSizeY],
                                ticks: [10, 1]
                            },
                            {
                                visuals: {
                                    drawCmd: 'drawAxis',
                                    show: this.axesCheck
                                }
                            },
                            ...solids
                        ]

                    }
                    
                    this.renderer(this.options)
                })
                .timeout(6000)  //timeout if the rendering takes more than six seconds
        }
    }
    
  
    /**
     * Writes a shape to the 3D display. Expecting a threejs geometry.
     * @param {object} shape - A jsxcad geometry data set to write to the display. Computation is done in a worker thread
     */ 
    rendering(){
        this.update()
    }
}<|MERGE_RESOLUTION|>--- conflicted
+++ resolved
@@ -499,15 +499,11 @@
             this.displayedGeometry = shape
             GlobalVariables.pool.exec("render", [shape])
                 .then(solids => {
-<<<<<<< HEAD
 
                     if(GlobalVariables.topLevelMolecule.selected){
                         this.zoomCameraToFit(solids[0].bounds)
                     }
-=======
-                    
-                    //this.zoomCameraToFit(solids[0].bounds)
->>>>>>> 53419f1e
+
                 
                     this.perspectiveCamera.setProjection(this.state.camera, this.state.camera, { width:this.targetDiv.clientWidth, height:this.targetDiv.clientHeight })
                     this.perspectiveCamera.update(this.state.camera, this.state.camera)
