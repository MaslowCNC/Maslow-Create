import GlobalVariables from './globalvariables'
import * as THREE from 'three'
import { TrackballControls } from 'three/examples/jsm/controls/TrackballControls.js'

/**
 * This class handles writing to the 3D preview display. Large parts of this class are copied directly from JSxCAD.
 */
export default class Display {
    /**
     * The constructor run to create the new display. It seems to run with each refresh which doesn't seem right to me.
     */
    constructor(){
        /** 
         * An array which contains the data to be respresented in 3D.
         * @type {array}
         */
        this.datasets = []
        /**
         *The last shape that was sent to the display. Used for switching to wireframe.
         */
        this.displayedGeometry = []
        /** 
         * An Flag to indicate if the grid on the XY plane should be displayed.
         * @type {boolean}
         */
        this.displayGrid = true
        /** 
         * Grid scale to keep track of zoom scale
         * @type {number}
         */
        this.gridScale = 1
        /** 
         * A flag to indicate if the axes should be displayed.
         * @type {boolean}
         */
        this.axesCheck = true
        /** 
         * A flag to indicate if the frame should be displayed in wire frame.
         * @type {boolean}
         */
        this.wireDisplay = false
        /** 
         * A flag to indicate if the solid should be displayed.
         * @type {boolean}
         */
        this.solidDisplay = true
        /** 
         * A threejs camera instance.
         * @type {object}
         */
        this.camera
        /** 
         * A three js controls instance.
         * @type {object}
         */
        this.controls
        /** 
         * A threejs scene instance.
         * @type {object}
         */
        this.scene
        /** 
         * A threejs renderer instance.
         * @type {object}
         */
        this.renderer
        /** 
         * The applied material type.
         * @type {object}
         */
        this.mesh
        /** 
         * The HTML div object targeted to add the display to.
         * @type {object}
         */
        this.targetDiv = document.getElementById('viewerContext')
        
        /** 
         * The default material used if nothing is set
         * @type {object}
         */
        this.threeMaterial = new THREE.MeshStandardMaterial({
            color: 0x5f6670,
            roughness: 0.65,
            metalness: 0.40
        })
        
        /** 
         * A list of colors to RGB mappings.
         * @type {object}
         */
        this.colorToRgbMapping = {
            'black': [70 / 255, 70 / 255, 70 / 255], // Dark gray,
            'silver': [ 192 / 255, 192 / 255, 192 / 255 ],
            'gray': [ 128 / 255, 128 / 255, 128 / 255 ],
            'white': [ 255 / 255, 255 / 255, 255 / 255 ],
            'maroon': [ 128 / 255, 0 / 255, 0 / 255 ],
            'red': [ 255 / 255, 99 / 255, 71 / 255 ],
            'purple': [ 128 / 255, 0 / 255, 128 / 255 ],
            'fuchsia': [ 255 / 255, 0 / 255, 255 / 255 ],
            'green': [ 0 / 255, 128 / 255, 0 / 255 ],
            'lime': [ 0 / 255, 255 / 255, 0 / 255 ],
            'olive': [ 128 / 255, 128 / 255, 0 / 255 ],
            'yellow': [ 255 / 255, 255 / 255, 0 / 255 ],
            'navy': [ 0 / 255, 0 / 255, 128 / 255 ],
            'blue': [ 0 / 255, 0 / 255, 255 / 255 ],
            'teal': [ 0 / 255, 128 / 255, 128 / 255 ],
            'aqua': [ 0 / 255, 255 / 255, 255 / 255 ],
            // extended color keywords
            'aliceblue': [ 240 / 255, 248 / 255, 255 / 255 ],
            'antiquewhite': [ 250 / 255, 235 / 255, 215 / 255 ],
            // 'aqua': [ 0 / 255, 255 / 255, 255 / 255 ],
            'aquamarine': [ 127 / 255, 255 / 255, 212 / 255 ],
            'azure': [ 240 / 255, 255 / 255, 255 / 255 ],
            'beige': [ 245 / 255, 245 / 255, 220 / 255 ],
            'bisque': [ 255 / 255, 228 / 255, 196 / 255 ],
            // 'black': [ 0 / 255, 0 / 255, 0 / 255 ],
            'blanchedalmond': [ 255 / 255, 235 / 255, 205 / 255 ],
            // 'blue': [ 0 / 255, 0 / 255, 255 / 255 ],
            'blueviolet': [ 138 / 255, 43 / 255, 226 / 255 ],
            'brown': [ 205 / 255, 133 / 255, 63 / 255 ],
            'burlywood': [ 222 / 255, 184 / 255, 135 / 255 ],
            'cadetblue': [ 95 / 255, 158 / 255, 160 / 255 ],
            'chartreuse': [ 127 / 255, 255 / 255, 0 / 255 ],
            'chocolate': [ 210 / 255, 105 / 255, 30 / 255 ],
            'coral': [ 255 / 255, 127 / 255, 80 / 255 ],
            'cornflowerblue': [ 100 / 255, 149 / 255, 237 / 255 ],
            'cornsilk': [ 255 / 255, 248 / 255, 220 / 255 ],
            'crimson': [ 220 / 255, 20 / 255, 60 / 255 ],
            'cyan': [ 0 / 255, 255 / 255, 255 / 255 ],
            'darkblue': [ 0 / 255, 0 / 255, 139 / 255 ],
            'darkcyan': [ 0 / 255, 139 / 255, 139 / 255 ],
            'darkgoldenrod': [ 184 / 255, 134 / 255, 11 / 255 ],
            'darkgray': [ 169 / 255, 169 / 255, 169 / 255 ],
            'darkgreen': [ 0 / 255, 100 / 255, 0 / 255 ],
            'darkgrey': [ 169 / 255, 169 / 255, 169 / 255 ],
            'darkkhaki': [ 189 / 255, 183 / 255, 107 / 255 ],
            'darkmagenta': [ 139 / 255, 0 / 255, 139 / 255 ],
            'darkolivegreen': [ 85 / 255, 107 / 255, 47 / 255 ],
            'darkorange': [ 255 / 255, 140 / 255, 0 / 255 ],
            'darkorchid': [ 153 / 255, 50 / 255, 204 / 255 ],
            'darkred': [ 139 / 255, 0 / 255, 0 / 255 ],
            'darksalmon': [ 233 / 255, 150 / 255, 122 / 255 ],
            'darkseagreen': [ 143 / 255, 188 / 255, 143 / 255 ],
            'darkslateblue': [ 72 / 255, 61 / 255, 139 / 255 ],
            'darkslategray': [ 47 / 255, 79 / 255, 79 / 255 ],
            'darkslategrey': [ 47 / 255, 79 / 255, 79 / 255 ],
            'darkturquoise': [ 0 / 255, 206 / 255, 209 / 255 ],
            'darkviolet': [ 148 / 255, 0 / 255, 211 / 255 ],
            'deeppink': [ 255 / 255, 20 / 255, 147 / 255 ],
            'deepskyblue': [ 0 / 255, 191 / 255, 255 / 255 ],
            'dimgray': [ 105 / 255, 105 / 255, 105 / 255 ],
            'dimgrey': [ 105 / 255, 105 / 255, 105 / 255 ],
            'dodgerblue': [ 30 / 255, 144 / 255, 255 / 255 ],
            'firebrick': [ 178 / 255, 34 / 255, 34 / 255 ],
            'floralwhite': [ 255 / 255, 250 / 255, 240 / 255 ],
            'forestgreen': [ 34 / 255, 139 / 255, 34 / 255 ],
            // 'fuchsia': [ 255 / 255, 0 / 255, 255 / 255 ],
            'gainsboro': [ 220 / 255, 220 / 255, 220 / 255 ],
            'ghostwhite': [ 248 / 255, 248 / 255, 255 / 255 ],
            'gold': [ 255 / 255, 215 / 255, 0 / 255 ],
            'goldenrod': [ 218 / 255, 165 / 255, 32 / 255 ],
            // 'gray': [ 128 / 255, 128 / 255, 128 / 255 ],
            // 'green': [ 0 / 255, 128 / 255, 0 / 255 ],
            'greenyellow': [ 173 / 255, 255 / 255, 47 / 255 ],
            'grey': [ 128 / 255, 128 / 255, 128 / 255 ],
            'honeydew': [ 240 / 255, 255 / 255, 240 / 255 ],
            'hotpink': [ 255 / 255, 105 / 255, 180 / 255 ],
            'indianred': [ 205 / 255, 92 / 255, 92 / 255 ],
            'indigo': [ 75 / 255, 0 / 255, 130 / 255 ],
            'ivory': [ 255 / 255, 255 / 255, 240 / 255 ],
            'khaki': [ 240 / 255, 230 / 255, 140 / 255 ],
            'lavender': [ 230 / 255, 230 / 255, 250 / 255 ],
            'lavenderblush': [ 255 / 255, 240 / 255, 245 / 255 ],
            'lawngreen': [ 124 / 255, 252 / 255, 0 / 255 ],
            'lemonchiffon': [ 255 / 255, 250 / 255, 205 / 255 ],
            'lightblue': [ 173 / 255, 216 / 255, 230 / 255 ],
            'lightcoral': [ 240 / 255, 128 / 255, 128 / 255 ],
            'lightcyan': [ 224 / 255, 255 / 255, 255 / 255 ],
            'lightgoldenrodyellow': [ 250 / 255, 250 / 255, 210 / 255 ],
            'lightgray': [ 211 / 255, 211 / 255, 211 / 255 ],
            'lightgreen': [ 144 / 255, 238 / 255, 144 / 255 ],
            'lightgrey': [ 211 / 255, 211 / 255, 211 / 255 ],
            'lightpink': [ 255 / 255, 182 / 255, 193 / 255 ],
            'lightsalmon': [ 255 / 255, 160 / 255, 122 / 255 ],
            'lightseagreen': [ 32 / 255, 178 / 255, 170 / 255 ],
            'lightskyblue': [ 135 / 255, 206 / 255, 250 / 255 ],
            'lightslategray': [ 119 / 255, 136 / 255, 153 / 255 ],
            'lightslategrey': [ 119 / 255, 136 / 255, 153 / 255 ],
            'lightsteelblue': [ 176 / 255, 196 / 255, 222 / 255 ],
            'lightyellow': [ 255 / 255, 255 / 255, 224 / 255 ],
            // 'lime': [ 0 / 255, 255 / 255, 0 / 255 ],
            'limegreen': [ 50 / 255, 205 / 255, 50 / 255 ],
            'linen': [ 250 / 255, 240 / 255, 230 / 255 ],
            'magenta': [ 255 / 255, 0 / 255, 255 / 255 ],
            // 'maroon': [ 128 / 255, 0 / 255, 0 / 255 ],
            'mediumaquamarine': [ 102 / 255, 205 / 255, 170 / 255 ],
            'mediumblue': [ 0 / 255, 0 / 255, 205 / 255 ],
            'mediumorchid': [ 186 / 255, 85 / 255, 211 / 255 ],
            'mediumpurple': [ 147 / 255, 112 / 255, 219 / 255 ],
            'mediumseagreen': [ 60 / 255, 179 / 255, 113 / 255 ],
            'mediumslateblue': [ 123 / 255, 104 / 255, 238 / 255 ],
            'mediumspringgreen': [ 0 / 255, 250 / 255, 154 / 255 ],
            'mediumturquoise': [ 72 / 255, 209 / 255, 204 / 255 ],
            'mediumvioletred': [ 199 / 255, 21 / 255, 133 / 255 ],
            'midnightblue': [ 25 / 255, 25 / 255, 112 / 255 ],
            'mintcream': [ 245 / 255, 255 / 255, 250 / 255 ],
            'mistyrose': [ 255 / 255, 228 / 255, 225 / 255 ],
            'moccasin': [ 255 / 255, 228 / 255, 181 / 255 ],
            'navajowhite': [ 255 / 255, 222 / 255, 173 / 255 ],
            // 'navy': [ 0 / 255, 0 / 255, 128 / 255 ],
            'oldlace': [ 253 / 255, 245 / 255, 230 / 255 ],
            // 'olive': [ 128 / 255, 128 / 255, 0 / 255 ],
            'olivedrab': [ 107 / 255, 142 / 255, 35 / 255 ],
            'orange': [ 255 / 255, 165 / 255, 0 / 255 ],
            'orangered': [ 255 / 255, 69 / 255, 0 / 255 ],
            'orchid': [ 218 / 255, 112 / 255, 214 / 255 ],
            'palegoldenrod': [ 238 / 255, 232 / 255, 170 / 255 ],
            'palegreen': [ 152 / 255, 251 / 255, 152 / 255 ],
            'paleturquoise': [ 175 / 255, 238 / 255, 238 / 255 ],
            'palevioletred': [ 219 / 255, 112 / 255, 147 / 255 ],
            'papayawhip': [ 255 / 255, 239 / 255, 213 / 255 ],
            'peachpuff': [ 255 / 255, 218 / 255, 185 / 255 ],
            'peru': [ 205 / 255, 133 / 255, 63 / 255 ],
            'pink': [ 255 / 255, 192 / 255, 203 / 255 ],
            'plum': [ 221 / 255, 160 / 255, 221 / 255 ],
            'powderblue': [ 176 / 255, 224 / 255, 230 / 255 ],
            // 'purple': [ 128 / 255, 0 / 255, 128 / 255 ],
            // 'red': [ 255 / 255, 0 / 255, 0 / 255 ],
            'rosybrown': [ 188 / 255, 143 / 255, 143 / 255 ],
            'royalblue': [ 65 / 255, 105 / 255, 225 / 255 ],
            'saddlebrown': [ 139 / 255, 69 / 255, 19 / 255 ],
            'salmon': [ 250 / 255, 128 / 255, 114 / 255 ],
            'sandybrown': [ 244 / 255, 164 / 255, 96 / 255 ],
            'seagreen': [ 46 / 255, 139 / 255, 87 / 255 ],
            'seashell': [ 255 / 255, 245 / 255, 238 / 255 ],
            'sienna': [ 160 / 255, 82 / 255, 45 / 255 ],
            // 'silver': [ 192 / 255, 192 / 255, 192 / 255 ],
            'skyblue': [ 135 / 255, 206 / 255, 235 / 255 ],
            'slateblue': [ 106 / 255, 90 / 255, 205 / 255 ],
            'slategray': [ 112 / 255, 128 / 255, 144 / 255 ],
            'slategrey': [ 112 / 255, 128 / 255, 144 / 255 ],
            'snow': [ 255 / 255, 250 / 255, 250 / 255 ],
            'springgreen': [ 0 / 255, 255 / 255, 127 / 255 ],
            'steelblue': [ 70 / 255, 130 / 255, 180 / 255 ],
            'tan': [ 210 / 255, 180 / 255, 140 / 255 ],
            // 'teal': [ 0 / 255, 128 / 255, 128 / 255 ],
            'thistle': [ 216 / 255, 191 / 255, 216 / 255 ],
            'tomato': [ 255 / 255, 99 / 255, 71 / 255 ],
            'turquoise': [ 64 / 255, 224 / 255, 208 / 255 ],
            'violet': [ 238 / 255, 130 / 255, 238 / 255 ],
            'wheat': [ 245 / 255, 222 / 255, 179 / 255 ],
            // 'white': [ 255 / 255, 255 / 255, 255 / 255 ],
            'whitesmoke': [ 245 / 255, 245 / 255, 245 / 255 ],
            // 'yellow': [ 255 / 255, 255 / 255, 0 / 255 ],
            'yellowgreen': [ 154 / 255, 205 / 255, 50 / 255 ]
        }
        
        /** 
         * A description.
         * @type {array}
         */
        this.materialProperties = {
            paper: {
                roughness: 0.5,
                metalness: 0.0,
                reflectivity: 0.5
            },
            wood: {
                roughness: 0.5,
                metalness: 0.0,
                reflectivity: 0.5
            },
            metal: {
                roughness: 0.5,
                metalness: 0.5,
                reflectivity: 0.9,
                clearCoat: 1,
                clearCoatRoughness: 0
            },
            glass: {
                roughness: 0.5,
                metalness: 0.5,
                reflectivity: 0.9,
                clearCoat: 1,
                clearCoatRoughness: 0,
                opacity: 0.5,
                transparent: true
            },
            keepout: {
                roughness: 0.5,
                metalness: 0.0,
                reflectivity: 0.0,
                opacity: 0.2,
                transparent: true
            }
        }
        
        //Add the JSXCAD window
        
        /** 
         * The camera which controls how the scene is rendered.
         * @type {object}
         */
        this.camera = new THREE.PerspectiveCamera(27, window.innerWidth / window.innerHeight, 1, 10500);
        [this.camera.position.x, this.camera.position.y, this.camera.position.z] = [0, -30, 50]
        //
        /** 
         * The controls which let the user pan and zoom with the mouse.
         * @type {object}
         */
        this.controls = new TrackballControls(this.camera, this.targetDiv)
        this.controls.rotateSpeed = 4.0
        this.controls.zoomSpeed = 4.0
        this.controls.panSpeed = 2.0
        this.controls.noZoom = false
        this.controls.noPan = false
        this.controls.staticMoving = true
        this.controls.dynamicDampingFactor = 0.1
        this.controls.keys = [65, 83, 68]
        this.controls.addEventListener('change', () => { this.render() })
        this.controls.addEventListener('change', () => { this.controls.addEventListener('change', () => { 
            this.setGrid()
        }) })
        //
        /** 
         * The threejs scene to which things should be added to show up on the display.
         * @type {object}
         */
        this.scene = new THREE.Scene()
        this.scene.background = new THREE.Color(0xFFFFFF)
        this.scene.add(this.camera)
        //
        var ambientLight = new THREE.AmbientLight(0xc9c7c7)
        this.scene.add(ambientLight)
        // var light1 = new THREE.PointLight(0xffffff, 0, 1);
        // camera.add(light1);
        var light2 = new THREE.DirectionalLight(0xd9d9d9, 1)
        light2.position.set(1, 1, 1)
        this.camera.add(light2)

        /** 
         * The three js Axes that appears on the grid
         * @type {object}
         */
        this.axesHelper = new THREE.AxesHelper( 10 )
        this.scene.add(this.axesHelper)
        this.gridLevel;
        
        //
        /** 
         * The three js webGLRendere object which does the actual rendering to the screen.
         * @type {object}
         */

        this.renderer = new THREE.WebGLRenderer({ antialias: true })
        this.renderer.setPixelRatio(window.devicePixelRatio)
        this.renderer.inputGamma = true
        this.renderer.outputGamma = true
        this.targetDiv.appendChild(this.renderer.domElement)
        
        this.onWindowResize()
 
        let viewerBar = document.querySelector('#viewer_bar')
        let arrowUpMenu = document.querySelector('#arrow-up-menu')

        this.targetDiv.addEventListener('mouseenter', () => {
<<<<<<< HEAD
        if(viewerBar.innerHTML.trim().length == 0){
=======
            if(viewerBar.innerHTML.trim().length == 0){
>>>>>>> 5ab23478
                this.checkBoxes()   
            }
        })

        var evtFired = false
        var g_timer

        function startTimer(){
            g_timer = setTimeout(function() {
                if (!evtFired) {
                    viewerBar.classList.remove("slideup")
                    viewerBar.classList.add('slidedown')  
                }
            }, 2000)
        }

        arrowUpMenu.addEventListener('mouseenter', () =>{
            clearTimeout(g_timer)
            viewerBar.classList.remove("slidedown")
            viewerBar.classList.add('slideup')   
        })
        viewerBar.addEventListener('mouseleave', () =>{
            evtFired = false
            viewerBar.classList.remove("slideup")
            viewerBar.classList.add('slidedown')   
        })
        viewerBar.addEventListener('mouseenter', () =>{
            evtFired = true
            viewerBar.classList.remove("slidedown")
            viewerBar.classList.add('slideup')   
        })
        arrowUpMenu.addEventListener('mouseleave', () =>{
            startTimer()
        })

        //Creates initial grid
        this.grid1= this.makeGrid()
    }
    
    /**
     * Creates the checkbox hidden menu when viewer is active
     */ 
    checkBoxes(){
        let viewerBar = document.querySelector('#viewer_bar')   
        viewerBar.classList.add('slidedown')

        //Grid display html element
        var gridDiv = document.createElement('div')
        viewerBar.appendChild(gridDiv)
        gridDiv.setAttribute('id', 'gridDiv')
        var gridCheck = document.createElement('input')
        gridDiv.appendChild(gridCheck)
        gridCheck.setAttribute('type', 'checkbox')
        gridCheck.setAttribute('id', 'gridCheck')
        gridDiv.setAttribute('style', 'float:right;')
               
        if (this.displayGrid){
            gridCheck.setAttribute('checked', 'true')
        }

        var gridCheckLabel = document.createElement('label')
        gridDiv.appendChild(gridCheckLabel)
        gridCheckLabel.setAttribute('for', 'gridCheck')
        gridCheckLabel.setAttribute('style', 'margin-right:1em;')
        gridCheckLabel.textContent= "Grid"
        gridCheckLabel.setAttribute('style', 'user-select: none;')


        gridCheck.addEventListener('change', event => {
            if(event.target.checked){
                this.scene.add( this.grid1 )
                this.displayGrid = true

            }
            else{
                this.scene.remove(this.grid1)
                this.displayGrid = false
            }
        })

        //Axes Html

        var axesDiv = document.createElement('div')
        viewerBar.appendChild(axesDiv)
        var axesCheck = document.createElement('input')
        axesDiv.appendChild(axesCheck)
        axesCheck.setAttribute('type', 'checkbox')
        axesCheck.setAttribute('id', 'axesCheck')
                
        if (this.axesCheck){
            axesCheck.setAttribute('checked', 'true')
        }

        var axesCheckLabel = document.createElement('label')
        axesDiv.appendChild(axesCheckLabel)
        axesCheckLabel.setAttribute('for', 'axesCheck')
        axesCheckLabel.setAttribute('style', 'margin-right:1em;')
        axesDiv.setAttribute('style', 'float:right;')
        axesCheckLabel.textContent= "Axes"
        axesCheckLabel.setAttribute('style', 'user-select: none;')

        axesCheck.addEventListener('change', event => {
            if(event.target.checked){
                this.scene.add( this.axesHelper)
                this.axesCheck = true
            }
            else{
                this.scene.remove( this.axesHelper)
                this.axesCheck = false
            }
        })

        //Solid HTML element

        var solidDiv = document.createElement('div')
        viewerBar.appendChild(solidDiv)
        solidDiv.setAttribute('id', 'solidDiv')
        var solidCheck = document.createElement('input')
        solidDiv.appendChild(solidCheck)
        solidCheck.setAttribute('type', 'checkbox')
        solidCheck.setAttribute('id', 'solidCheck')
               
        if (this.solidDisplay){
            solidCheck.setAttribute('checked', 'true')
            this.threeMaterial.solid = true
        }
        //solidCheck.setAttribute('checked', false)
        var solidCheckLabel = document.createElement('label')
        solidDiv.appendChild(solidCheckLabel)
        solidCheckLabel.setAttribute('for', 'solidCheck')
        //solidCheckLabel.setAttribute('style', 'margin-right:10em;')
        solidDiv.setAttribute('style', 'float:right;')
        solidCheckLabel.textContent= "Solid"
        solidCheckLabel.setAttribute('style', 'user-select: none;')

        solidCheck.addEventListener('change', event => {
            if( event.target.checked){
                this.solidDisplay = true
            }
            else{
                this.solidDisplay = false
            }
            this.writeToDisplay(this.displayedGeometry)
        })

    
        //Wireframe HTML element

        var wireDiv = document.createElement('div')
        viewerBar.appendChild(wireDiv)
        wireDiv.setAttribute('id', 'wireDiv')
        var wireCheck = document.createElement('input')
        wireDiv.appendChild(wireCheck)
        wireCheck.setAttribute('type', 'checkbox')
        wireCheck.setAttribute('id', 'wireCheck')
               
        if (this.wireDisplay){
            wireCheck.setAttribute('checked', 'true')
        }
        //wireCheck.setAttribute('checked', false)
        var wireCheckLabel = document.createElement('label')
        wireDiv.appendChild(wireCheckLabel)
        wireCheckLabel.setAttribute('for', 'wireCheck')
        //wireCheckLabel.setAttribute('style', 'margin-right:10em;')
        wireDiv.setAttribute('style', 'float:right;')
        wireCheckLabel.textContent= "Wireframe"
        wireCheckLabel.setAttribute('style', 'user-select: none;')

        wireCheck.addEventListener('change', event => {
            if( event.target.checked){
                this.wireDisplay = true
            }
            else{
                this.wireDisplay = false
            }
            this.writeToDisplay(this.displayedGeometry)
        })
    }
    
    /**
     * This function is intended to calculate the base log of two numbers and round it to an integer
     * @param {number,number}
     */ 
    baseLog(x,y){
        let baseLog = (Math.round(Math.log(x)/Math.log(y)))
        return baseLog
    }

    /**
     * This function is intended to calculate the 3d distance between object and camera
     * @param {number}
     */ 
    dist3D(position){
        const distance3D = Math.sqrt(Math.pow(position.x,2)
                         + Math.pow(position.y,2)
                         + Math.pow(position.z,2))
        return distance3D
    }
   
    /**
     * This function is intended to allow for materials. It is currently not used and can probably be deleted.
     * @param {object} material - A string to define the material type.
     */ 
    makeMaterial(material){
        switch (material) {
        case 'metal':
            return new THREE.MeshStandardMaterial({
                color: 0x779aac,
                emissive: 0x7090a0,
                roughness: 0.65,
                metalness: 0.99,
            })
        default:
            return new THREE.MeshNormalMaterial()
        }
    }
    
    /**
     * Writes a shape to the 3D display. Expecting a threejs geometry.
     * @param {object} shape - A jsxcad geometry data set to write to the display. Computation is done in a worker thread
     */ 
    writeToDisplay(shape){
        if(shape != null){
            this.displayedGeometry = shape
            const computeValue = async () => {
                try {
                    return await GlobalVariables.render({values: [shape, this.solidDisplay, this.wireDisplay], key: "render"})
                } catch(err) {
                    console.warn(err)
                    return -1
                }
            }

            computeValue().then(result => {
                this.updateDisplayData(result)
            })
        }
    }
    
    /**
     * Zooms the camera to fit target bounds on the screen.
     * @param {array} bounds - An array of some sort...this comment should be updated.
     */ 
    zoomCameraToFit(bounds){

        this.controls.reset()
        this.camera.position.x = 0
        this.camera.position.y = -5*Math.max(...bounds[1])
        this.camera.position.z = 5*Math.max(...bounds[1])

        this.setGrid()  
    }

    /**
    * Scales grid if object loaded is already zoomed out farther than initial grid tier or if zoomed in or out
    */ 
    setGrid(){

        this.gridLevel = Math.log10(.01 * this.dist3D(this.camera.position));
        this.gridScale = Math.pow(10, Math.floor(this.gridLevel));
        this.grid1.scale.setScalar(this.gridScale)
        this.grid1.material.opacity = .01 
    }

    /**
     * Redraws the grid with update values on render
     */ 
    makeGrid() {
       
        var size = 1000
        var divisions = 100
        var grid = new THREE.GridHelper( size, divisions )
        grid.geometry.rotateX( Math.PI / 2 )
        this.scene.add(grid) 
        return grid
    }

    /**
     * Removes the grid with update values on checked box
     */ 
    removeGrid(grid) {
        this.scene.remove(grid) 
    }

    /**
     * Converts the tag to an RGB value.
     */ 
    toRgb(tags = [], defaultRgb = [0, 0, 0]){
        let rgb = defaultRgb
        for (const tag of tags) {
            if (tag.startsWith('color/')) {
                let entry = this.colorToRgbMapping[tag.substring(6)]
                if (entry !== undefined) {
                    rgb = entry
                }
            }
        }
        return rgb
    }
    
    /**
     * Sets the the color of the threejs mesh.
     */ 
    setColor(tags = [], parameters = {}, otherwise = [0, 0, 0]){
        let rgb = this.toRgb(tags, null)
        if (rgb === null) {
            rgb = otherwise
        }
        if (rgb === null) {
            return
        }
        const [r, g, b] = rgb
        
        const color = new THREE.Color( r, g, b ) // create a new color for conversion
        parameters.color = color.getHex()//color.getHexString(); // "c08000"
        return parameters
    }
    
    /**
     * Merges two objects.
     */ 
    merge(properties, parameters){
        for (const key of Object.keys(properties)) {
            parameters[key] = properties[key]
        }
    }
    
    /**
     * Sets the material properties of the threejs material.
     */ 
    setMaterial(tags, parameters){
        for (const tag of tags) {
            if (tag.startsWith('material/')) {
                const material = tag.substring(9)
                const properties = this.materialProperties[material]
                if (properties !== undefined) {
                    this.merge(properties, parameters)
                }
            }
        }
    }
    
    /**
     * Constructs a new threejs mesh material based on the properties in the tags.
     */ 
    buildMeshMaterial(tags){
        if (tags !== undefined) {
            const parameters = {}
            this.setColor(tags, parameters, null)
            this.setMaterial(tags, parameters)
            if (Object.keys(parameters).length > 0) {
                return new THREE.MeshPhysicalMaterial(parameters)
            }
        }

        // Else, default to normal material.
        return this.threeMaterial
    }
    
    /**
     * Clears the display and writes a threejs geometry to it.
     * @param {object} threejsGeometry - A threejs geometry to write to the display. Generated from the worker thread.
     */ 
    updateDisplayData(threejsGeometry){
        // Delete any previous dataset in the window.
        for (const { mesh } of this.datasets) {
            this.scene.remove(mesh)
        }
        
        // Build new datasets from the written data, and display them.
        this.datasets = []

        //This walks through the geometry building a threejs geometry out of it
        const walk = (geometry) => {
            const { tags } = geometry
            if (geometry.assembly) {
                geometry.assembly.forEach(walk)
            } else if (geometry.item) {
                walk(geometry.item)
            } else if (geometry.threejsSegments) {
                const segments = geometry.threejsSegments
                const dataset = {}
                const threejsGeometry = new THREE.Geometry()
                for (const [[aX, aY, aZ], [bX, bY, bZ]] of segments) {
                    threejsGeometry.vertices.push(new THREE.Vector3(aX, aY, aZ), new THREE.Vector3(bX, bY, bZ))
                }
                dataset.mesh = new THREE.LineSegments(threejsGeometry, this.buildMeshMaterial(tags))
                this.scene.add(dataset.mesh)
                this.datasets.push(dataset)
            } else if (geometry.threejsSolid) {
                const { positions, normals } = geometry.threejsSolid
                const dataset = {}
                const threejsGeometry = new THREE.BufferGeometry()
                threejsGeometry.addAttribute('position', new THREE.Float32BufferAttribute(positions, 3))
                threejsGeometry.addAttribute('normal', new THREE.Float32BufferAttribute(normals, 3))
                dataset.mesh = new THREE.Mesh(threejsGeometry, this.buildMeshMaterial(tags))
                this.scene.add(dataset.mesh)
                this.datasets.push(dataset)
            } else if (geometry.threejsSurface) {
                const { positions, normals } = geometry.threejsSurface
                const dataset = {}
                const threejsGeometry = new THREE.BufferGeometry()
                threejsGeometry.addAttribute('position', new THREE.Float32BufferAttribute(positions, 3))
                threejsGeometry.addAttribute('normal', new THREE.Float32BufferAttribute(normals, 3))
                dataset.mesh = new THREE.Mesh(threejsGeometry, this.buildMeshMaterial(tags))
                this.scene.add(dataset.mesh)
                this.datasets.push(dataset)
            }
        }
        walk(threejsGeometry)
    }
    
    /**
     * Handles resizing the 3D viewer when the window resizes.
     */ 
    onWindowResize() {
        this.camera.aspect = this.targetDiv.clientWidth / (this.targetDiv.clientHeight)
        this.camera.updateProjectionMatrix()
        this.controls.handleResize()
        this.renderer.setSize(this.targetDiv.clientWidth, this.targetDiv.clientHeight)
    }
    
    /**
     * Runs regularly to update the display.
     */ 
    render() {  

        this.renderer.render( this.scene, this.camera )
    }
}<|MERGE_RESOLUTION|>--- conflicted
+++ resolved
@@ -365,11 +365,7 @@
         let arrowUpMenu = document.querySelector('#arrow-up-menu')
 
         this.targetDiv.addEventListener('mouseenter', () => {
-<<<<<<< HEAD
-        if(viewerBar.innerHTML.trim().length == 0){
-=======
             if(viewerBar.innerHTML.trim().length == 0){
->>>>>>> 5ab23478
                 this.checkBoxes()   
             }
         })
