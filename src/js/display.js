import GlobalVariables from './globalvariables'
import * as THREE from 'three'
import { TrackballControls } from 'three/examples/jsm/controls/TrackballControls.js'

/**
 * This class handles writing to the 3D preview display. Large parts of this class are copied directly from JSxCAD.
 */
export default class Display {
    /**
     * The constructor run to create the new display. It seems to run with each refresh which doesn't seem right to me.
     */
    constructor(){
        /** 
         * An array which contains the data to be respresented in 3D.
         * @type {array}
         */
        this.datasets = []
        /** 
         * An Flag to indicate if the grid on the XY plane should be displayed.
         * @type {boolean}
         */
        this.displayGrid = true
        /** 
         * Grid scale to keep track of zoom scale
         * @type {number}
         */
        this.gridScale = 5
        /** 
         * A flag to indicate if the axes should be displayed.
         * @type {boolean}
         */
        this.axesCheck = true
        /** 
         * A flag to indicate if the frame should be displayed in wire frame.
         * @type {boolean}
         */
        this.wireDisplay = false
        /** 
         * A threejs camera instance.
         * @type {object}
         */
        this.camera
        /** 
         * A three js controls instance.
         * @type {object}
         */
        this.controls
        /** 
         * A threejs scene instance.
         * @type {object}
         */
        this.scene
        /** 
         * A threejs renderer instance.
         * @type {object}
         */
        this.renderer
        /** 
         * The applied material type.
         * @type {object}
         */
        this.mesh
        /** 
         * The HTML div object targeted to add the display to.
         * @type {object}
         */
        this.targetDiv = document.getElementById('viewerContext')
        
        /** 
         * The default material used if nothing is set
         * @type {object}
         */
        this.threeMaterial = new THREE.MeshStandardMaterial({
            color: 0x5f6670,
            roughness: 0.65,
            metalness: 0.40,   
            wireframe: this.wireDisplay
        })
        
        /** 
         * A list of colors to RGB mappings.
         * @type {object}
         */
        this.colorToRgbMapping = {
            'black': [70 / 255, 70 / 255, 70 / 255], // Dark gray,
            'silver': [ 192 / 255, 192 / 255, 192 / 255 ],
            'gray': [ 128 / 255, 128 / 255, 128 / 255 ],
            'white': [ 255 / 255, 255 / 255, 255 / 255 ],
            'maroon': [ 128 / 255, 0 / 255, 0 / 255 ],
            'red': [ 255 / 255, 99 / 255, 71 / 255 ],
            'purple': [ 128 / 255, 0 / 255, 128 / 255 ],
            'fuchsia': [ 255 / 255, 0 / 255, 255 / 255 ],
            'green': [ 0 / 255, 128 / 255, 0 / 255 ],
            'lime': [ 0 / 255, 255 / 255, 0 / 255 ],
            'olive': [ 128 / 255, 128 / 255, 0 / 255 ],
            'yellow': [ 255 / 255, 255 / 255, 0 / 255 ],
            'navy': [ 0 / 255, 0 / 255, 128 / 255 ],
            'blue': [ 0 / 255, 0 / 255, 255 / 255 ],
            'teal': [ 0 / 255, 128 / 255, 128 / 255 ],
            'aqua': [ 0 / 255, 255 / 255, 255 / 255 ],
            // extended color keywords
            'aliceblue': [ 240 / 255, 248 / 255, 255 / 255 ],
            'antiquewhite': [ 250 / 255, 235 / 255, 215 / 255 ],
            // 'aqua': [ 0 / 255, 255 / 255, 255 / 255 ],
            'aquamarine': [ 127 / 255, 255 / 255, 212 / 255 ],
            'azure': [ 240 / 255, 255 / 255, 255 / 255 ],
            'beige': [ 245 / 255, 245 / 255, 220 / 255 ],
            'bisque': [ 255 / 255, 228 / 255, 196 / 255 ],
            // 'black': [ 0 / 255, 0 / 255, 0 / 255 ],
            'blanchedalmond': [ 255 / 255, 235 / 255, 205 / 255 ],
            // 'blue': [ 0 / 255, 0 / 255, 255 / 255 ],
            'blueviolet': [ 138 / 255, 43 / 255, 226 / 255 ],
            'brown': [ 205 / 255, 133 / 255, 63 / 255 ],
            'burlywood': [ 222 / 255, 184 / 255, 135 / 255 ],
            'cadetblue': [ 95 / 255, 158 / 255, 160 / 255 ],
            'chartreuse': [ 127 / 255, 255 / 255, 0 / 255 ],
            'chocolate': [ 210 / 255, 105 / 255, 30 / 255 ],
            'coral': [ 255 / 255, 127 / 255, 80 / 255 ],
            'cornflowerblue': [ 100 / 255, 149 / 255, 237 / 255 ],
            'cornsilk': [ 255 / 255, 248 / 255, 220 / 255 ],
            'crimson': [ 220 / 255, 20 / 255, 60 / 255 ],
            'cyan': [ 0 / 255, 255 / 255, 255 / 255 ],
            'darkblue': [ 0 / 255, 0 / 255, 139 / 255 ],
            'darkcyan': [ 0 / 255, 139 / 255, 139 / 255 ],
            'darkgoldenrod': [ 184 / 255, 134 / 255, 11 / 255 ],
            'darkgray': [ 169 / 255, 169 / 255, 169 / 255 ],
            'darkgreen': [ 0 / 255, 100 / 255, 0 / 255 ],
            'darkgrey': [ 169 / 255, 169 / 255, 169 / 255 ],
            'darkkhaki': [ 189 / 255, 183 / 255, 107 / 255 ],
            'darkmagenta': [ 139 / 255, 0 / 255, 139 / 255 ],
            'darkolivegreen': [ 85 / 255, 107 / 255, 47 / 255 ],
            'darkorange': [ 255 / 255, 140 / 255, 0 / 255 ],
            'darkorchid': [ 153 / 255, 50 / 255, 204 / 255 ],
            'darkred': [ 139 / 255, 0 / 255, 0 / 255 ],
            'darksalmon': [ 233 / 255, 150 / 255, 122 / 255 ],
            'darkseagreen': [ 143 / 255, 188 / 255, 143 / 255 ],
            'darkslateblue': [ 72 / 255, 61 / 255, 139 / 255 ],
            'darkslategray': [ 47 / 255, 79 / 255, 79 / 255 ],
            'darkslategrey': [ 47 / 255, 79 / 255, 79 / 255 ],
            'darkturquoise': [ 0 / 255, 206 / 255, 209 / 255 ],
            'darkviolet': [ 148 / 255, 0 / 255, 211 / 255 ],
            'deeppink': [ 255 / 255, 20 / 255, 147 / 255 ],
            'deepskyblue': [ 0 / 255, 191 / 255, 255 / 255 ],
            'dimgray': [ 105 / 255, 105 / 255, 105 / 255 ],
            'dimgrey': [ 105 / 255, 105 / 255, 105 / 255 ],
            'dodgerblue': [ 30 / 255, 144 / 255, 255 / 255 ],
            'firebrick': [ 178 / 255, 34 / 255, 34 / 255 ],
            'floralwhite': [ 255 / 255, 250 / 255, 240 / 255 ],
            'forestgreen': [ 34 / 255, 139 / 255, 34 / 255 ],
            // 'fuchsia': [ 255 / 255, 0 / 255, 255 / 255 ],
            'gainsboro': [ 220 / 255, 220 / 255, 220 / 255 ],
            'ghostwhite': [ 248 / 255, 248 / 255, 255 / 255 ],
            'gold': [ 255 / 255, 215 / 255, 0 / 255 ],
            'goldenrod': [ 218 / 255, 165 / 255, 32 / 255 ],
            // 'gray': [ 128 / 255, 128 / 255, 128 / 255 ],
            // 'green': [ 0 / 255, 128 / 255, 0 / 255 ],
            'greenyellow': [ 173 / 255, 255 / 255, 47 / 255 ],
            'grey': [ 128 / 255, 128 / 255, 128 / 255 ],
            'honeydew': [ 240 / 255, 255 / 255, 240 / 255 ],
            'hotpink': [ 255 / 255, 105 / 255, 180 / 255 ],
            'indianred': [ 205 / 255, 92 / 255, 92 / 255 ],
            'indigo': [ 75 / 255, 0 / 255, 130 / 255 ],
            'ivory': [ 255 / 255, 255 / 255, 240 / 255 ],
            'khaki': [ 240 / 255, 230 / 255, 140 / 255 ],
            'lavender': [ 230 / 255, 230 / 255, 250 / 255 ],
            'lavenderblush': [ 255 / 255, 240 / 255, 245 / 255 ],
            'lawngreen': [ 124 / 255, 252 / 255, 0 / 255 ],
            'lemonchiffon': [ 255 / 255, 250 / 255, 205 / 255 ],
            'lightblue': [ 173 / 255, 216 / 255, 230 / 255 ],
            'lightcoral': [ 240 / 255, 128 / 255, 128 / 255 ],
            'lightcyan': [ 224 / 255, 255 / 255, 255 / 255 ],
            'lightgoldenrodyellow': [ 250 / 255, 250 / 255, 210 / 255 ],
            'lightgray': [ 211 / 255, 211 / 255, 211 / 255 ],
            'lightgreen': [ 144 / 255, 238 / 255, 144 / 255 ],
            'lightgrey': [ 211 / 255, 211 / 255, 211 / 255 ],
            'lightpink': [ 255 / 255, 182 / 255, 193 / 255 ],
            'lightsalmon': [ 255 / 255, 160 / 255, 122 / 255 ],
            'lightseagreen': [ 32 / 255, 178 / 255, 170 / 255 ],
            'lightskyblue': [ 135 / 255, 206 / 255, 250 / 255 ],
            'lightslategray': [ 119 / 255, 136 / 255, 153 / 255 ],
            'lightslategrey': [ 119 / 255, 136 / 255, 153 / 255 ],
            'lightsteelblue': [ 176 / 255, 196 / 255, 222 / 255 ],
            'lightyellow': [ 255 / 255, 255 / 255, 224 / 255 ],
            // 'lime': [ 0 / 255, 255 / 255, 0 / 255 ],
            'limegreen': [ 50 / 255, 205 / 255, 50 / 255 ],
            'linen': [ 250 / 255, 240 / 255, 230 / 255 ],
            'magenta': [ 255 / 255, 0 / 255, 255 / 255 ],
            // 'maroon': [ 128 / 255, 0 / 255, 0 / 255 ],
            'mediumaquamarine': [ 102 / 255, 205 / 255, 170 / 255 ],
            'mediumblue': [ 0 / 255, 0 / 255, 205 / 255 ],
            'mediumorchid': [ 186 / 255, 85 / 255, 211 / 255 ],
            'mediumpurple': [ 147 / 255, 112 / 255, 219 / 255 ],
            'mediumseagreen': [ 60 / 255, 179 / 255, 113 / 255 ],
            'mediumslateblue': [ 123 / 255, 104 / 255, 238 / 255 ],
            'mediumspringgreen': [ 0 / 255, 250 / 255, 154 / 255 ],
            'mediumturquoise': [ 72 / 255, 209 / 255, 204 / 255 ],
            'mediumvioletred': [ 199 / 255, 21 / 255, 133 / 255 ],
            'midnightblue': [ 25 / 255, 25 / 255, 112 / 255 ],
            'mintcream': [ 245 / 255, 255 / 255, 250 / 255 ],
            'mistyrose': [ 255 / 255, 228 / 255, 225 / 255 ],
            'moccasin': [ 255 / 255, 228 / 255, 181 / 255 ],
            'navajowhite': [ 255 / 255, 222 / 255, 173 / 255 ],
            // 'navy': [ 0 / 255, 0 / 255, 128 / 255 ],
            'oldlace': [ 253 / 255, 245 / 255, 230 / 255 ],
            // 'olive': [ 128 / 255, 128 / 255, 0 / 255 ],
            'olivedrab': [ 107 / 255, 142 / 255, 35 / 255 ],
            'orange': [ 255 / 255, 165 / 255, 0 / 255 ],
            'orangered': [ 255 / 255, 69 / 255, 0 / 255 ],
            'orchid': [ 218 / 255, 112 / 255, 214 / 255 ],
            'palegoldenrod': [ 238 / 255, 232 / 255, 170 / 255 ],
            'palegreen': [ 152 / 255, 251 / 255, 152 / 255 ],
            'paleturquoise': [ 175 / 255, 238 / 255, 238 / 255 ],
            'palevioletred': [ 219 / 255, 112 / 255, 147 / 255 ],
            'papayawhip': [ 255 / 255, 239 / 255, 213 / 255 ],
            'peachpuff': [ 255 / 255, 218 / 255, 185 / 255 ],
            'peru': [ 205 / 255, 133 / 255, 63 / 255 ],
            'pink': [ 255 / 255, 192 / 255, 203 / 255 ],
            'plum': [ 221 / 255, 160 / 255, 221 / 255 ],
            'powderblue': [ 176 / 255, 224 / 255, 230 / 255 ],
            // 'purple': [ 128 / 255, 0 / 255, 128 / 255 ],
            // 'red': [ 255 / 255, 0 / 255, 0 / 255 ],
            'rosybrown': [ 188 / 255, 143 / 255, 143 / 255 ],
            'royalblue': [ 65 / 255, 105 / 255, 225 / 255 ],
            'saddlebrown': [ 139 / 255, 69 / 255, 19 / 255 ],
            'salmon': [ 250 / 255, 128 / 255, 114 / 255 ],
            'sandybrown': [ 244 / 255, 164 / 255, 96 / 255 ],
            'seagreen': [ 46 / 255, 139 / 255, 87 / 255 ],
            'seashell': [ 255 / 255, 245 / 255, 238 / 255 ],
            'sienna': [ 160 / 255, 82 / 255, 45 / 255 ],
            // 'silver': [ 192 / 255, 192 / 255, 192 / 255 ],
            'skyblue': [ 135 / 255, 206 / 255, 235 / 255 ],
            'slateblue': [ 106 / 255, 90 / 255, 205 / 255 ],
            'slategray': [ 112 / 255, 128 / 255, 144 / 255 ],
            'slategrey': [ 112 / 255, 128 / 255, 144 / 255 ],
            'snow': [ 255 / 255, 250 / 255, 250 / 255 ],
            'springgreen': [ 0 / 255, 255 / 255, 127 / 255 ],
            'steelblue': [ 70 / 255, 130 / 255, 180 / 255 ],
            'tan': [ 210 / 255, 180 / 255, 140 / 255 ],
            // 'teal': [ 0 / 255, 128 / 255, 128 / 255 ],
            'thistle': [ 216 / 255, 191 / 255, 216 / 255 ],
            'tomato': [ 255 / 255, 99 / 255, 71 / 255 ],
            'turquoise': [ 64 / 255, 224 / 255, 208 / 255 ],
            'violet': [ 238 / 255, 130 / 255, 238 / 255 ],
            'wheat': [ 245 / 255, 222 / 255, 179 / 255 ],
            // 'white': [ 255 / 255, 255 / 255, 255 / 255 ],
            'whitesmoke': [ 245 / 255, 245 / 255, 245 / 255 ],
            // 'yellow': [ 255 / 255, 255 / 255, 0 / 255 ],
            'yellowgreen': [ 154 / 255, 205 / 255, 50 / 255 ]
        }
        
        /** 
         * A description.
         * @type {object}
         */
        this.materialProperties = {
            paper: {
                roughness: 0.5,
                metalness: 0.0,
                reflectivity: 0.5
            },
            wood: {
                roughness: 0.5,
                metalness: 0.0,
                reflectivity: 0.5
            },
            metal: {
                roughness: 0.5,
                metalness: 0.5,
                reflectivity: 0.9,
                clearCoat: 1,
                clearCoatRoughness: 0
            },
            glass: {
                roughness: 0.5,
                metalness: 0.5,
                reflectivity: 0.9,
                clearCoat: 1,
                clearCoatRoughness: 0,
                opacity: 0.5,
                transparent: true
            },
            keepout: {
                roughness: 0.5,
                metalness: 0.0,
                reflectivity: 0.0,
                opacity: 0.2,
                transparent: true
            }
        }
        
        //Add the JSXCAD window
        
        /** 
         * The camera which controls how the scene is rendered.
         * @type {object}
         */
        this.camera = new THREE.PerspectiveCamera(27, window.innerWidth / window.innerHeight, 1, 10500);
        [this.camera.position.x, this.camera.position.y, this.camera.position.z] = [0, -30, 50]
        //
        /** 
         * The controls which let the user pan and zoom with the mouse.
         * @type {object}
         */
        this.controls = new TrackballControls(this.camera, this.targetDiv)
        this.controls.rotateSpeed = 4.0
        this.controls.zoomSpeed = 4.0
        this.controls.panSpeed = 2.0
        this.controls.noZoom = false
        this.controls.noPan = false
        this.controls.staticMoving = true
        this.controls.dynamicDampingFactor = 0.1
        this.controls.keys = [65, 83, 68]
        this.controls.addEventListener('change', () => { this.render() })
        this.controls.addEventListener('change', () => { this.controls.addEventListener('change', () => { 
            const gridLevel = Math.log10(this.dist3D(this.camera.position)/this.gridScale)
            const gridFract = THREE.Math.euclideanModulo(gridLevel, 1)
            const gridZoom = Math.pow(10, Math.floor(gridLevel))  
            this.grid1.scale.setScalar(gridZoom)
            this.grid1.material.opacity = Math.max((1 - gridFract) * 1) 
        }) })
        //
        /** 
         * The threejs scene to which things should be added to show up on the display.
         * @type {object}
         */
        this.scene = new THREE.Scene()
        this.scene.background = new THREE.Color(0xFFFFFF)
        this.scene.add(this.camera)
        //
        var ambientLight = new THREE.AmbientLight(0xc9c7c7)
        this.scene.add(ambientLight)
        // var light1 = new THREE.PointLight(0xffffff, 0, 1);
        // camera.add(light1);
        var light2 = new THREE.DirectionalLight(0xd9d9d9, 1)
        light2.position.set(1, 1, 1)
        this.camera.add(light2)

        //sets axes
        this.axesHelper = new THREE.AxesHelper( 10 )
        this.scene.add(this.axesHelper)
        
        //
        /** 
         * The three js webGLRendere object which does the actual rendering to the screen.
         * @type {object}
         */

        this.renderer = new THREE.WebGLRenderer({ antialias: true })
        this.renderer.setPixelRatio(window.devicePixelRatio)
        this.renderer.inputGamma = true
        this.renderer.outputGamma = true
        this.targetDiv.appendChild(this.renderer.domElement)
        
        this.onWindowResize()

        
        let viewerBar = document.querySelector('#viewer_bar')
        let arrowUpMenu = document.querySelector('#arrow-up-menu')

        this.targetDiv.addEventListener('mousedown', () => {

            if(!GlobalVariables.runMode && viewerBar.innerHTML.trim().length == 0){
<<<<<<< HEAD
                this.checkBoxes()   
=======

                //viewerBar.removeChild(viewerBar.firstChild)
                //Set viewer bar to only appear when other elements are created
                viewerBar.setAttribute('style', 'background-color:white;')
                
                //Grid display html element
                var gridDiv = document.createElement('div')
                viewerBar.appendChild(gridDiv)
                gridDiv.setAttribute('id', 'gridDiv')
                var gridCheck = document.createElement('input')
                gridDiv.appendChild(gridCheck)
                gridCheck.setAttribute('type', 'checkbox')
                gridCheck.setAttribute('id', 'gridCheck')
                gridDiv.setAttribute('style', 'float:right;')
               
                if (this.displayGrid){
                    gridCheck.setAttribute('checked', 'true')
                }

                var gridCheckLabel = document.createElement('label')
                gridDiv.appendChild(gridCheckLabel)
                gridCheckLabel.setAttribute('for', 'gridCheck')
                gridCheckLabel.setAttribute('style', 'margin-right:1em;')
                gridCheckLabel.textContent= "Grid"
                gridCheckLabel.setAttribute('style', 'user-select: none;')


                gridCheck.addEventListener('change', event => {
                    if(event.target.checked){
                        this.grid1= this.makeGrid()
                        this.displayGrid = true
                    }
                    else{
                        this.removeGrid(this.grid1)
                        this.displayGrid = false
                    }
                })

                //Axes Html

                var axesDiv = document.createElement('div')
                viewerBar.appendChild(axesDiv)
                var axesCheck = document.createElement('input')
                axesDiv.appendChild(axesCheck)
                axesCheck.setAttribute('type', 'checkbox')
                axesCheck.setAttribute('id', 'axesCheck')
                
                if (this.axesCheck){
                    axesCheck.setAttribute('checked', 'true')
                }

                var axesCheckLabel = document.createElement('label')
                axesDiv.appendChild(axesCheckLabel)
                axesCheckLabel.setAttribute('for', 'axesCheck')
                axesCheckLabel.setAttribute('style', 'margin-right:1em;')
                axesDiv.setAttribute('style', 'float:right;')
                axesCheckLabel.textContent= "Axes"
                axesCheckLabel.setAttribute('style', 'user-select: none;')

                axesCheck.addEventListener('change', event => {
                    if(event.target.checked){
                        this.scene.add( axesHelper)
                        this.axesCheck = true
                    }
                    else{
                        this.scene.remove( axesHelper )
                        this.axesCheck = false
                    }
                })

                //Wireframe HTML element

                var wireDiv = document.createElement('div')
                viewerBar.appendChild(wireDiv)
                wireDiv.setAttribute('id', 'wireDiv')
                var wireCheck = document.createElement('input')
                wireDiv.appendChild(wireCheck)
                wireCheck.setAttribute('type', 'checkbox')
                wireCheck.setAttribute('id', 'wireCheck')
               
                if (this.wireDisplay){
                    wireCheck.setAttribute('checked', 'true')
                    this.threeMaterial.wireframe = true
                }
                //wireCheck.setAttribute('checked', false)
                var wireCheckLabel = document.createElement('label')
                wireDiv.appendChild(wireCheckLabel)
                wireCheckLabel.setAttribute('for', 'wireCheck')
                //wireCheckLabel.setAttribute('style', 'margin-right:10em;')
                wireDiv.setAttribute('style', 'float:right;')
                wireCheckLabel.textContent= "Wireframe"
                wireCheckLabel.setAttribute('style', 'user-select: none;')

                wireCheck.addEventListener('change', event => {
                    if( event.target.checked){
                        this.threeMaterial.wireframe = true
                        this.wireDisplay = true
                    }
                    else{
                        this.threeMaterial.wireframe = false
                        this.wireDisplay = false
                    }
                })
>>>>>>> 13f83c7d
            }
        })

        arrowUpMenu.addEventListener('mouseenter', () =>{
            viewerBar.classList.remove("slidedown")
            viewerBar.classList.add('slideup')   
        })
        viewerBar.addEventListener('mouseleave', () =>{
            viewerBar.classList.remove("slideup")
            viewerBar.classList.add('slidedown')   
        })

        
        this.grid1= this.makeGrid()
    }
    /**
     * Creates the checkbox hidden menu when viewer is active
     */ 
    checkBoxes(){
        let viewerBar = document.querySelector('#viewer_bar')
       
        viewerBar.classList.add('slidedown')

        //Grid display html element
        var gridDiv = document.createElement('div')
        viewerBar.appendChild(gridDiv)
        gridDiv.setAttribute('id', 'gridDiv')
        var gridCheck = document.createElement('input')
        gridDiv.appendChild(gridCheck)
        gridCheck.setAttribute('type', 'checkbox')
        gridCheck.setAttribute('id', 'gridCheck')
        gridDiv.setAttribute('style', 'float:right;')
               
        if (this.displayGrid){
            gridCheck.setAttribute('checked', 'true')
        }

        var gridCheckLabel = document.createElement('label')
        gridDiv.appendChild(gridCheckLabel)
        gridCheckLabel.setAttribute('for', 'gridCheck')
        gridCheckLabel.setAttribute('style', 'margin-right:1em;')
        gridCheckLabel.textContent= "Grid"
        gridCheckLabel.setAttribute('style', 'user-select: none;')


        gridCheck.addEventListener('change', event => {
            if(event.target.checked){
                this.scene.add( this.plane )
                this.displayGrid = true

            }
            else{
                this.scene.remove(this.plane)
                this.displayGrid = false
            }
        })

        //Axes Html

        var axesDiv = document.createElement('div')
        viewerBar.appendChild(axesDiv)
        var axesCheck = document.createElement('input')
        axesDiv.appendChild(axesCheck)
        axesCheck.setAttribute('type', 'checkbox')
        axesCheck.setAttribute('id', 'axesCheck')
                
        if (this.axesCheck){
            axesCheck.setAttribute('checked', 'true')
        }

        var axesCheckLabel = document.createElement('label')
        axesDiv.appendChild(axesCheckLabel)
        axesCheckLabel.setAttribute('for', 'axesCheck')
        axesCheckLabel.setAttribute('style', 'margin-right:1em;')
        axesDiv.setAttribute('style', 'float:right;')
        axesCheckLabel.textContent= "Axes"
        axesCheckLabel.setAttribute('style', 'user-select: none;')

        axesCheck.addEventListener('change', event => {
            if(event.target.checked){
                this.scene.add( this.axesHelper)
                this.axesCheck = true
            }
            else{
                this.scene.remove( this.axesHelper)
                this.axesCheck = false
            }
        })

        //Wireframe HTML element

        var wireDiv = document.createElement('div')
        viewerBar.appendChild(wireDiv)
        wireDiv.setAttribute('id', 'wireDiv')
        var wireCheck = document.createElement('input')
        wireDiv.appendChild(wireCheck)
        wireCheck.setAttribute('type', 'checkbox')
        wireCheck.setAttribute('id', 'wireCheck')
               
        if (this.wireDisplay){
            wireCheck.setAttribute('checked', 'true')
            this.threeMaterial.wireframe = true
        }
        //wireCheck.setAttribute('checked', false)
        var wireCheckLabel = document.createElement('label')
        wireDiv.appendChild(wireCheckLabel)
        wireCheckLabel.setAttribute('for', 'wireCheck')
        //wireCheckLabel.setAttribute('style', 'margin-right:10em;')
        wireDiv.setAttribute('style', 'float:right;')
        wireCheckLabel.textContent= "Wireframe"
        wireCheckLabel.setAttribute('style', 'user-select: none;')

        wireCheck.addEventListener('change', event => {
            if( event.target.checked){
                this.threeMaterial.wireframe = true
                this.wireDisplay = true
            }
            else{
                this.threeMaterial.wireframe = false
                this.wireDisplay = false
            }
        })
    }
    /**
     * This function is intended to calculate the base log of two numbers and round it to an integer
     * @param {number,number}
     */ 
    baseLog(x,y){
        let baseLog = (Math.round(Math.log(x)/Math.log(y)))
        return baseLog
    }

    /**
     * This function is intended to calculate the 3d distance between object and camera
     * @param {number}
     */ 
    dist3D(position){
        const distance3D = Math.sqrt(Math.pow(position.x,2)
                         + Math.pow(position.y,2)
                         + Math.pow(position.z,2))
        return distance3D
    }
   
    /**
     * This function is intended to allow for materials. It is currently not used and can probably be deleted.
     * @param {object} material - A string to define the material type.
     */ 
    makeMaterial(material){
        switch (material) {
        case 'metal':
            return new THREE.MeshStandardMaterial({
                color: 0x779aac,
                emissive: 0x7090a0,
                roughness: 0.65,
                metalness: 0.99,
            })
        default:
            return new THREE.MeshNormalMaterial()
        }
    }
    
    /**
     * Writes a shape to the 3D display. Expecting a threejs geometry.
     * @param {object} shape - A jsxcad geometry data set to write to the display. Computation is done in a worker thread
     */ 
    writeToDisplay(shape){
        if(shape != null){
            const computeValue = async () => {
                try {
                    return await GlobalVariables.render({values: shape, key: "render"})
                } catch(err) {
                    console.warn(err)
                    return -1
                }
            }

            computeValue().then(result => {
                this.updateDisplayData(result)
            })
        }
    }
    
    /**
     * Zooms the camera to fit target bounds on the screen.
     * @param {array} bounds - An array of some sort...this comment should be updated.
     */ 
    zoomCameraToFit(bounds){

        this.controls.reset()
        this.camera.position.x = 0
        this.camera.position.y = -5*Math.max(...bounds[1])
        this.camera.position.z = 5*Math.max(...bounds[1])

        /*initializes grid at scale if object loaded is already 
            zoomed out farther than initial grid tier*/ 
        this.gridScale = Math.pow(5, this.baseLog(this.dist3D(this.camera.position),5))    
        // Creates initial grid plane
        const gridLevel = Math.log10(this.dist3D(this.camera.position)/this.gridScale)
        const gridFract = THREE.Math.euclideanModulo(gridLevel, 1)
        const gridZoom = Math.pow(10, Math.floor(gridLevel))  
        this.grid1.scale.setScalar(gridZoom)
        this.grid1.material.opacity =  Math.max((1 - gridFract) * 1) 
    }

    /**
     * Redraws the grid with update values on render
     */ 
    makeGrid() {
        var size = 1000
        var divisions = 100
        var grid = new THREE.GridHelper( size, divisions )
        grid.geometry.rotateX( Math.PI / 2 )
        this.scene.add(grid) 
        return grid
    }

    /**
     * Removes the grid with update values on checked box
     */ 
    removeGrid(grid) {
        this.scene.remove(grid) 
    }

    /**
     * Converts the tag to an RGB value.
     */ 
    toRgb(tags = [], defaultRgb = [0, 0, 0]){
        let rgb = defaultRgb
        for (const tag of tags) {
            if (tag.startsWith('color/')) {
                let entry = this.colorToRgbMapping[tag.substring(6)]
                if (entry !== undefined) {
                    rgb = entry
                }
            }
        }
        return rgb
    }
    
    /**
     * Sets the the color of the threejs mesh.
     */ 
    setColor(tags = [], parameters = {}, otherwise = [0, 0, 0]){
        let rgb = this.toRgb(tags, null)
        if (rgb === null) {
            rgb = otherwise
        }
        if (rgb === null) {
            return
        }
        const [r, g, b] = rgb
        
        const color = new THREE.Color( r, g, b ) // create a new color for conversion
        parameters.color = color.getHex()//color.getHexString(); // "c08000"
        return parameters
    }
    
    /**
     * Merges two objects.
     */ 
    merge(properties, parameters){
        for (const key of Object.keys(properties)) {
            parameters[key] = properties[key]
        }
    }
    
    /**
     * Sets the material properties of the threejs material.
     */ 
    setMaterial(tags, parameters){
        for (const tag of tags) {
            if (tag.startsWith('material/')) {
                const material = tag.substring(9)
                const properties = this.materialProperties[material]
                if (properties !== undefined) {
                    this.merge(properties, parameters)
                }
            }
        }
    }
    
    /**
     * Constructs a new threejs mesh material based on the properties in the tags.
     */ 
    buildMeshMaterial(tags){
        if (tags !== undefined) {
            const parameters = {}
            this.setColor(tags, parameters, null)
            this.setMaterial(tags, parameters)
            if (Object.keys(parameters).length > 0) {
                return new THREE.MeshPhysicalMaterial(parameters)
            }
        }

        // Else, default to normal material.
        return this.threeMaterial
    }
    
    /**
     * Clears the display and writes a threejs geometry to it.
     * @param {object} threejsGeometry - A threejs geometry to write to the display. Generated from the worker thread.
     */ 
    updateDisplayData(threejsGeometry){
        // Delete any previous dataset in the window.
        for (const { mesh } of this.datasets) {
            this.scene.remove(mesh)
        }
        
        // Build new datasets from the written data, and display them.
        this.datasets = []

        //This walks through the geometry building a threejs geometry out of it
        const walk = (geometry) => {
            const { tags } = geometry
            if (geometry.assembly) {
                geometry.assembly.forEach(walk)
            } else if (geometry.item) {
                walk(geometry.item)
            } else if (geometry.threejsSegments) {
                const segments = geometry.threejsSegments
                const dataset = {}
                const threejsGeometry = new THREE.Geometry()
                for (const [[aX, aY, aZ], [bX, bY, bZ]] of segments) {
                    threejsGeometry.vertices.push(new THREE.Vector3(aX, aY, aZ), new THREE.Vector3(bX, bY, bZ))
                }
                dataset.mesh = new THREE.LineSegments(threejsGeometry, this.buildMeshMaterial(tags))
                this.scene.add(dataset.mesh)
                this.datasets.push(dataset)
            } else if (geometry.threejsSolid) {
                const { positions, normals } = geometry.threejsSolid
                const dataset = {}
                const threejsGeometry = new THREE.BufferGeometry()
                threejsGeometry.addAttribute('position', new THREE.Float32BufferAttribute(positions, 3))
                threejsGeometry.addAttribute('normal', new THREE.Float32BufferAttribute(normals, 3))
                dataset.mesh = new THREE.Mesh(threejsGeometry, this.buildMeshMaterial(tags))
                this.scene.add(dataset.mesh)
                this.datasets.push(dataset)
            } else if (geometry.threejsSurface) {
                const { positions, normals } = geometry.threejsSurface
                const dataset = {}
                const threejsGeometry = new THREE.BufferGeometry()
                threejsGeometry.addAttribute('position', new THREE.Float32BufferAttribute(positions, 3))
                threejsGeometry.addAttribute('normal', new THREE.Float32BufferAttribute(normals, 3))
                dataset.mesh = new THREE.Mesh(threejsGeometry, this.buildMeshMaterial(tags))
                this.scene.add(dataset.mesh)
                this.datasets.push(dataset)
            }
        }
        walk(threejsGeometry)
    }
    
    /**
     * Handles resizing the 3D viewer when the window resizes.
     */ 
    onWindowResize() {
        this.camera.aspect = this.targetDiv.clientWidth / (this.targetDiv.clientHeight)
        this.camera.updateProjectionMatrix()
        this.controls.handleResize()
        this.renderer.setSize(this.targetDiv.clientWidth, this.targetDiv.clientHeight)
    }
    
    /**
     * Runs regularly to update the display.
     */ 
    render() {  

        this.renderer.render( this.scene, this.camera )
    }
}<|MERGE_RESOLUTION|>--- conflicted
+++ resolved
@@ -360,113 +360,8 @@
         this.targetDiv.addEventListener('mousedown', () => {
 
             if(!GlobalVariables.runMode && viewerBar.innerHTML.trim().length == 0){
-<<<<<<< HEAD
+
                 this.checkBoxes()   
-=======
-
-                //viewerBar.removeChild(viewerBar.firstChild)
-                //Set viewer bar to only appear when other elements are created
-                viewerBar.setAttribute('style', 'background-color:white;')
-                
-                //Grid display html element
-                var gridDiv = document.createElement('div')
-                viewerBar.appendChild(gridDiv)
-                gridDiv.setAttribute('id', 'gridDiv')
-                var gridCheck = document.createElement('input')
-                gridDiv.appendChild(gridCheck)
-                gridCheck.setAttribute('type', 'checkbox')
-                gridCheck.setAttribute('id', 'gridCheck')
-                gridDiv.setAttribute('style', 'float:right;')
-               
-                if (this.displayGrid){
-                    gridCheck.setAttribute('checked', 'true')
-                }
-
-                var gridCheckLabel = document.createElement('label')
-                gridDiv.appendChild(gridCheckLabel)
-                gridCheckLabel.setAttribute('for', 'gridCheck')
-                gridCheckLabel.setAttribute('style', 'margin-right:1em;')
-                gridCheckLabel.textContent= "Grid"
-                gridCheckLabel.setAttribute('style', 'user-select: none;')
-
-
-                gridCheck.addEventListener('change', event => {
-                    if(event.target.checked){
-                        this.grid1= this.makeGrid()
-                        this.displayGrid = true
-                    }
-                    else{
-                        this.removeGrid(this.grid1)
-                        this.displayGrid = false
-                    }
-                })
-
-                //Axes Html
-
-                var axesDiv = document.createElement('div')
-                viewerBar.appendChild(axesDiv)
-                var axesCheck = document.createElement('input')
-                axesDiv.appendChild(axesCheck)
-                axesCheck.setAttribute('type', 'checkbox')
-                axesCheck.setAttribute('id', 'axesCheck')
-                
-                if (this.axesCheck){
-                    axesCheck.setAttribute('checked', 'true')
-                }
-
-                var axesCheckLabel = document.createElement('label')
-                axesDiv.appendChild(axesCheckLabel)
-                axesCheckLabel.setAttribute('for', 'axesCheck')
-                axesCheckLabel.setAttribute('style', 'margin-right:1em;')
-                axesDiv.setAttribute('style', 'float:right;')
-                axesCheckLabel.textContent= "Axes"
-                axesCheckLabel.setAttribute('style', 'user-select: none;')
-
-                axesCheck.addEventListener('change', event => {
-                    if(event.target.checked){
-                        this.scene.add( axesHelper)
-                        this.axesCheck = true
-                    }
-                    else{
-                        this.scene.remove( axesHelper )
-                        this.axesCheck = false
-                    }
-                })
-
-                //Wireframe HTML element
-
-                var wireDiv = document.createElement('div')
-                viewerBar.appendChild(wireDiv)
-                wireDiv.setAttribute('id', 'wireDiv')
-                var wireCheck = document.createElement('input')
-                wireDiv.appendChild(wireCheck)
-                wireCheck.setAttribute('type', 'checkbox')
-                wireCheck.setAttribute('id', 'wireCheck')
-               
-                if (this.wireDisplay){
-                    wireCheck.setAttribute('checked', 'true')
-                    this.threeMaterial.wireframe = true
-                }
-                //wireCheck.setAttribute('checked', false)
-                var wireCheckLabel = document.createElement('label')
-                wireDiv.appendChild(wireCheckLabel)
-                wireCheckLabel.setAttribute('for', 'wireCheck')
-                //wireCheckLabel.setAttribute('style', 'margin-right:10em;')
-                wireDiv.setAttribute('style', 'float:right;')
-                wireCheckLabel.textContent= "Wireframe"
-                wireCheckLabel.setAttribute('style', 'user-select: none;')
-
-                wireCheck.addEventListener('change', event => {
-                    if( event.target.checked){
-                        this.threeMaterial.wireframe = true
-                        this.wireDisplay = true
-                    }
-                    else{
-                        this.threeMaterial.wireframe = false
-                        this.wireDisplay = false
-                    }
-                })
->>>>>>> 13f83c7d
             }
         })
 
