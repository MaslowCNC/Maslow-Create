--- conflicted
+++ resolved
@@ -62,11 +62,7 @@
         if(this.inputs.every(x => x.ready)){
             try{
                 var inputPath = this.findIOValue('geometry')
-<<<<<<< HEAD
-                const values = {key: "item", tag: JSON.stringify(this.BOMitem), readPath: inputPath, writePath: this.path }
-=======
-                const values = {op: "tag", tag: JSON.stringify(this.BOMitem), readPath: inputPath, writePath: this.path }
->>>>>>> 4714d9e0
+                const values = {op: "item", tag: JSON.stringify(this.BOMitem), readPath: inputPath, writePath: this.path }
                 this.basicThreadValueProcessing(values)
                 this.clearAlert()
             }catch(err){this.setAlert(err)}
