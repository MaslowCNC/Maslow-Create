--- conflicted
+++ resolved
@@ -43,15 +43,11 @@
         
         //Check if the name has been updated
         if(this.name != this.oldName){this.updateParentName()}
-        
-<<<<<<< HEAD
-=======
+
         this.inputs.forEach(child => {
             child.draw()       
         })
         
-        
->>>>>>> f0002ba2
         GlobalVariables.c.fillStyle = this.color
         GlobalVariables.c.strokeStyle = this.parent.strokeColor
         GlobalVariables.c.textAlign = 'start' 
@@ -71,7 +67,6 @@
             child.draw()       
         })
         
-
     }
     
     deleteNode() {
