import Atom from '../prototypes/atom'
import GlobalVariables from '../globalvariables'

/**
 * This class creates the input atom.
 */
export default class Input extends Atom {
    /**
     * The constructor function.
     * @param {object} values An array of values passed in which will be assigned to the class as this.x
     */ 
    constructor(values){
        super (values)
        
        /** 
         * This atom's name
         * @type {string}
         */
        this.name = 'Input' + GlobalVariables.generateUniqueID()
        /** 
         * The value the input is set to, defaults to 10. Is this still used or are we using the value of the attachmentPoint now?
         * @type {number}
         */
        this.value = 10
        /** 
         * This atom's type
         * @type {string}
         */
        this.type = 'input'
        /** 
         * This atom's type
         * @type {string}
         */
        this.atomType = 'Input'
        /** 
         * This atom's height for drawing
         * @type {number}
         */
        this.height = 16
        /** 
         * This atom's radius for drawing
         * @type {string}
         */
        this.radius = 15
        
        this.setValues(values)
        
        /** 
         * This atom's old name, used during name changes
         * @type {string}
         */
        this.oldName = this.name
        
        this.addIO('output', 'number or geometry', this, 'number or geometry', 10)
        
        //Add a new input to the current molecule
        if (typeof this.parent !== 'undefined') {
            this.parent.addIO('input', this.name, this.parent, 'number or geometry', 10)
        }
    }
    
    /**
     * Updates the side bar to let the user change the atom value. Note that the parent molecule input is set, not this atom's input by changes.
     */ 
    updateSidebar(){
        //updates the sidebar to display information about this node
        
        var valueList =  super.updateSidebar() //call the super function
        
        this.createEditableValueListItem(valueList,this,'name', 'Name', false)
        
        this.parent.inputs.forEach(child => {
            if (child.name == this.name){
                this.createEditableValueListItem(valueList,child,'value', 'Value', true)
            }
        })
    }
    
    /**
     * Draws the atom on the screen.
     */ 
    draw() {
        
        //Check if the name has been updated
        if(this.name != this.oldName){this.updateParentName()}
        
        GlobalVariables.c.fillStyle = this.color
        GlobalVariables.c.strokeStyle = this.parent.strokeColor
        GlobalVariables.c.textAlign = 'start' 
        GlobalVariables.c.fillText(this.name, this.x + this.radius, this.y-this.radius)
        GlobalVariables.c.beginPath()
        GlobalVariables.c.moveTo(this.x - this.radius, this.y - this.height)
        GlobalVariables.c.lineTo(this.x - this.radius + 10, this.y)
        GlobalVariables.c.lineTo(this.x - this.radius, this.y + this.height)
        GlobalVariables.c.lineTo(this.x + this.radius, this.y + this.height/2)
        GlobalVariables.c.lineTo(this.x + this.radius, this.y - this.height/2)
        GlobalVariables.c.lineWidth = 1
        GlobalVariables.c.fill()
        GlobalVariables.c.closePath()
        GlobalVariables.c.stroke()

        this.inputs.forEach(input => {
            input.draw()       
        })
        if(this.output){
            this.output.draw()
        }
    }
    
    /**
     * Remove the input from the parent molecule, then delete the atom normally.
     */ 
    deleteNode() {
        //Remove this input from the parent molecule
        if (typeof this.parent !== 'undefined') {
            this.parent.removeIO('input', this.name, this.parent)
        }
        
        super.deleteNode()
    }
    
    /**
     * Called when the name has changed to updated the name of the parent molecule IO
     */ 
    updateParentName(){
        //Run through the parent molecule and find the input with the same name
        this.parent.inputs.forEach(child => {
            if (child.name == this.oldName){
                child.name = this.name
            }
        })
        this.oldName = this.name
    }
    
    /**
     * Grabs the new value from the parent molecule's input, sets this atoms value, then propogates. TODO: If the parent has nothing connected, check to see if something is tied to the default input. 
     */ 
    updateValue(){
<<<<<<< HEAD
        this.displayAndPropogate()
=======
        this.parent.inputs.forEach(input => { //Grab the value for this input from the parent's inputs list
            if(input.name == this.name){        //If we have found the matching input
                this.value = input.getValue()
                this.output.lock()              //Lock all of the dependents
                this.output.setValue(this.value)
            }
        })
>>>>>>> 08b9bbf8
    }
    
    /**
     * Unlocks the atom by checking to see if it has any upstream components that it should wait for before beginning to process. Split from atom version because we don't want this to run if nothing is connected.
     */ 
    unlock(){
        //Runs right after the loading process to unlock attachment points which have no connectors attached
        this.inputs.forEach(input => {
            if(input.connectors.length == 0){
                input.ready = true
            }
        })
    }
    
    /**
     * If this atom is a top level input it begins propogation here. Is this used?
     */ 
    beginPropogation(){
        if(this.parent.topLevel){
            this.updateValue()
        }
    }
    
    /**
     * Returns the current value being output
     */ 
    getOutput(){
        return this.output.getValue()
    }
    
}<|MERGE_RESOLUTION|>--- conflicted
+++ resolved
@@ -136,9 +136,7 @@
      * Grabs the new value from the parent molecule's input, sets this atoms value, then propogates. TODO: If the parent has nothing connected, check to see if something is tied to the default input. 
      */ 
     updateValue(){
-<<<<<<< HEAD
-        this.displayAndPropogate()
-=======
+
         this.parent.inputs.forEach(input => { //Grab the value for this input from the parent's inputs list
             if(input.name == this.name){        //If we have found the matching input
                 this.value = input.getValue()
@@ -146,7 +144,6 @@
                 this.output.setValue(this.value)
             }
         })
->>>>>>> 08b9bbf8
     }
     
     /**
