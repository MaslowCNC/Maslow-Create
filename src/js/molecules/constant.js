import Atom from '../prototypes/atom'
import GlobalVariables from '../globalvariables'

export default class Constant extends Atom{
    
    constructor(values){
        super(values)
        
        this.value = ''
        this.type = 'constant'
        this.name = 'Constant'
        this.atomType = 'Constant'
        this.height = 16
        this.radius = 15
        
        this.setValues(values)
        
        this.addIO('output', 'number', this, 'number', 10)
        
        if (typeof this.ioValues == 'object') {
            this.output.setValue(this.ioValues[0].ioValue)
        }
    }
    
    updateSidebar(){
        //updates the sidebar to display information about this node
        
        var valueList = super.updateSidebar() //call the super function
        this.createEditableValueListItem(valueList,this,'name', 'Name', false)
        this.createEditableValueListItem(valueList,this.output,'value', 'Value', true)
    }
    
    serialize(values){
        //Save the IO value to the serial stream
        var valuesObj = super.serialize(values)
        
        valuesObj.ioValues = [{
            name: 'number',
            ioValue: this.output.getValue()
        }]
        
        return valuesObj
        
    }
    
    draw() {
<<<<<<< HEAD
=======
        this.inputs.forEach(child => {
            child.draw()       
        })
>>>>>>> f0002ba2
        
        GlobalVariables.c.beginPath()
        GlobalVariables.c.strokeStyle = this.parent.strokeColor
        GlobalVariables.c.fillStyle = this.color
        GlobalVariables.c.rect(this.x - this.radius, this.y - this.height/2, 2*this.radius, this.height)
        GlobalVariables.c.textAlign = 'start' 
        GlobalVariables.c.fillText(this.name, this.x + this.radius, this.y-this.radius)
        GlobalVariables.c.fill()
        GlobalVariables.c.lineWidth = 1
        GlobalVariables.c.stroke()
        GlobalVariables.c.closePath()

        this.children.forEach(child => {
            child.draw()       
        })
    }
<<<<<<< HEAD

=======
    
    displayAndPropogate(){
        this.output.setValue(this.output.getValue())
    }
>>>>>>> f0002ba2
}<|MERGE_RESOLUTION|>--- conflicted
+++ resolved
@@ -44,12 +44,10 @@
     }
     
     draw() {
-<<<<<<< HEAD
-=======
+
         this.inputs.forEach(child => {
             child.draw()       
         })
->>>>>>> f0002ba2
         
         GlobalVariables.c.beginPath()
         GlobalVariables.c.strokeStyle = this.parent.strokeColor
@@ -66,12 +64,8 @@
             child.draw()       
         })
     }
-<<<<<<< HEAD
-
-=======
-    
+ 
     displayAndPropogate(){
         this.output.setValue(this.output.getValue())
     }
->>>>>>> f0002ba2
 }