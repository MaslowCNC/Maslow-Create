import Atom from '../prototypes/atom'

/**
 * This class creates the color atom which can be used to give a part a color.
 */
export default class Color extends Atom {
    
    /**
     * The constructor function.
     * @param {object} values An array of values passed in which will be assigned to the class as this.x
     */ 
    constructor(values){
        
        super(values)
        
        /**
         * This atom's name
         * @type {string}
         */
        this.name = 'Color'
        /**
         * This atom's type
         * @type {string}
         */
        this.atomType = 'Color'
        
        /**
         * The color options to choose from
         * @type {array}
         */
<<<<<<< HEAD
        this.colorOptions = ['Powder blue','White','Red','Steel blue','Yellow','Brown','Cyan', "Green", "Pink", "Blue", "Silver", "Black"]
=======
        this.colorOptions = ['Powder blue','White','Red','Steel blue','Yellow','Brown','Cyan', "Green", "Pink", "Blue", "Silver", "Black", "Keep Out"]
>>>>>>> 61eb9aa9
        
        /**
         * The index of the currently selected color option.
         * @type {number}
         */
        this.selectedColorIndex = 0
        
        this.addIO('input', 'geometry', this, 'geometry', null)
        this.addIO('output', 'geometry', this, 'geometry', null)
        
        this.setValues(values)
    }
    
    /**
     * Applies a color tag to the object in a worker thread.
     */ 
    updateValue(){
        try{
            const values = [this.findIOValue('geometry'), this.colorOptions[this.selectedColorIndex]]
            this.basicThreadValueProcessing(values, "color")
            this.clearAlert()
        }catch(err){this.setAlert(err)}
    }
    
    /**
     * Updates the value of the selected color and then the value.
     */ 
    changeColor(index){
        this.selectedColorIndex = index
        this.updateValue()
    }
    
    /**
     * Create a drop down to choose the color.
     */ 
    updateSidebar(){
        const list = super.updateSidebar()
        const dropdown= document.createElement('div')
        list.appendChild(dropdown)
        this.createDropDown(dropdown, this, this.colorOptions, this.selectedColorIndex, "Color", (index)=>{this.changeColor(index)})
    }
    
    /**
     * Add the color choice to the object which is saved for this molecule
     */
    serialize(){
        var superSerialObject = super.serialize(null)
        
        //Write the current color selection to the serialized object
        superSerialObject.selectedColorIndex = this.selectedColorIndex
        
        return superSerialObject
    }
}<|MERGE_RESOLUTION|>--- conflicted
+++ resolved
@@ -28,11 +28,7 @@
          * The color options to choose from
          * @type {array}
          */
-<<<<<<< HEAD
-        this.colorOptions = ['Powder blue','White','Red','Steel blue','Yellow','Brown','Cyan', "Green", "Pink", "Blue", "Silver", "Black"]
-=======
         this.colorOptions = ['Powder blue','White','Red','Steel blue','Yellow','Brown','Cyan', "Green", "Pink", "Blue", "Silver", "Black", "Keep Out"]
->>>>>>> 61eb9aa9
         
         /**
          * The index of the currently selected color option.
