--- conflicted
+++ resolved
@@ -50,18 +50,7 @@
     * Super class the default update value function. This function computes creates an array of all of the input values and then passes that array to a worker thread to create the assembly.
     */ 
     updateValue(){
-<<<<<<< HEAD
-        try{
-            var inputs = []
-            this.inputs.forEach( io => {
-                if(io.connectors.length > 0 && io.type == 'input'){
-                    inputs.push(io.getValue())
-                }
-            })
-            const mappedInputs = inputs.map(x => {
-                return x
-            })
-=======
+
         if(this.inputs.every(x => x.ready)){
             try{
                 var inputs = []
@@ -79,7 +68,6 @@
                 this.basicThreadValueProcessing(values, "assemble")
                 this.clearAlert()
             }catch(err){this.setAlert(err)}
->>>>>>> 08b9bbf8
             
             const values = [mappedInputs, this.removeCutawayGeometry]
             
