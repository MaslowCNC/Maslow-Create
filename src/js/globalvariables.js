--- conflicted
+++ resolved
@@ -52,17 +52,6 @@
          */
         this.c = null
         /** 
-<<<<<<< HEAD
-         * An array of all of the secret types of atoms which can not be placed by the user.
-         * @type {array}
-         */
-        this.secretTypes = {
-            output:        {creator: Output, atomType: 'Output'},
-            box:            {creator: Box, atomType: 'Box'}
-        }
-        /** 
-=======
->>>>>>> 9aac2d26
         * An array of all of the available types of atoms which can be placed with a right click.
         * @type {array}
         */
