import CMenu from './lib/circularmenu.js'
import GlobalVariables from './globalvariables'

/**
 * Html element that contains the circular menu
 */    
var ele = document.querySelector('#circle-menu1')
/**
 * This creates a new instance of the circular menu. 
 */
var cmenu = CMenu(ele)
    .config({
        totalAngle: 360,//deg,
        spaceDeg: 1,//deg
        background: "#e1e1e1",
        backgroundHover: "#FFFFFF",
        percent: 0.20,//%
        diameter: 120,//px
        position: 'top',
        horizontal: true,
        //start: -45,//deg
        animation: "into",
        menus: [
            {
                title: '',
                icon: 'Actions',
                menus: makeArray('Actions')        
            },
            {
                title: '',
                icon: 'Properties',
                menus: makeArray('Properties')
            },
            {
                title: '',
                icon: 'Import-export',
                menus: makeArray('Import/Export')
                                
            },
            {
                title: '',
                icon: 'Shapes',
                menus: makeArray('Shapes')
            },
            {
                title: '',
                icon: 'Interaction',
                menus: makeArray('Interactions')
            }
        ]
    })
/**
     * Runs to create submenus from Global Variables atomCategories. Populates menu objects
     * @param {object} group - Name of the category to find appropriate atoms
     */ 
function makeArray(group) {
                
    var menuArray = []
    for(var key in GlobalVariables.availableTypes){
        var instance = GlobalVariables.availableTypes[key] 
        if(instance.atomCategory === group){
            var subMenu = new Object()
            subMenu.title = `${instance.atomType}`
            subMenu.icon = `${instance.atomType}`
            subMenu.name = instance.atomType
            subMenu.click = function menuClick(e, title){ 
                if (title.icon === 'GitHubMolecule'){
                    showGitHubSearch(e)
                }
                else{
                    e.target.id = title.name
                    placeNewNode(e)
                }
            }  
            menuArray.push(subMenu)
        }
    }
    return menuArray
}

/*Mask the default context menu on the main canvas*/
document.getElementById('flow-canvas').addEventListener('contextmenu', (e) => {
    e.preventDefault()
}) 

/*Mask the default context menu on the menu*/
ele.addEventListener('contextmenu', (e) => {
    e.preventDefault()
}) 

var doubleClick

/* Right click to open circular menu -- mouse click and drag*/
document.getElementById('flow-canvas').addEventListener('mousedown', event => {
    //every time the mouse button goes down
    if (event.detail === 1) {
        doubleClick = false
        // it was a single click
        var isRightMB

        if ("which" in event){  // Gecko (Firefox), WebKit (Safari/Chrome) & Opera
            isRightMB = event.which == 3
        }
        else if ("button" in event){  // IE, Opera 
            isRightMB = event.button == 2
        }
        if(isRightMB){
            cmenu.show([event.clientX, event.clientY],doubleClick)
            return
        }
    } else if (event.detail === 2) {
        // it was a double click
        //every time the mouse button goes down
        doubleClick = true

        if ("which" in event){  // Gecko (Firefox), WebKit (Safari/Chrome) & Opera
            isRightMB = event.which == 3
        }
        else if ("button" in event){  // IE, Opera 
            isRightMB = event.button == 2
        }
        if(isRightMB){
            cmenu.show([event.clientX, event.clientY],doubleClick)
            return
        }
    }
})

//Add function call to search when typing
document.getElementById('menuInput').addEventListener('keyup', (e) => {
    if(e.code == 'Enter'){
        searchMenu()}
})

/**  List that contains results of gitHub search */
let githubList = document.getElementById('githubList')

/**
 * Runs when a gitHub molecule menu option is clicked to show search bar.
 */ 
function showGitHubSearch(){
    //remove old results everytime           
    const menu = document.querySelector('#canvas_menu')

<<<<<<< HEAD
    githubList.querySelectorAll('*').forEach(n => n.remove())

=======
    for (let i = 0; i < oldResults.length; i++) {
        githubList.removeChild(oldResults[i])
        githubList.style.display = "none"
        menu.style.borderRadius = '50px'
    }
>>>>>>> 23314928
    const containerX = parseInt(cmenu._container.style.left, 10)
    const containerY = parseInt(cmenu._container.style.top, 10)
    menu.style.display = 'block'
    menu.style.top = `${containerY}px`
    menu.style.left = `${containerX}px`
    menu.classList.remove('off')

    const menuInput = document.getElementById('menuInput')
    menuInput.setAttribute('style','display:block')
    
}

/**
* Runs when enter key is clicked and the input is focused to show results from search.
*/ 
async function searchMenu() {

    //We are searching on github
    let input = document.getElementById('menuInput').value
   
    githubList.querySelectorAll('*').forEach(n => n.remove())

    await GlobalVariables.gitHub.searchGithub(input,true).then(result => {     
        result.data.items.forEach(item => {
            
            addToList(item,true)
        })
    })
    GlobalVariables.gitHub.searchGithub(input,false).then(result => {
        result.data.items.forEach(item => { 

            addToList(item,false)  
        })
    })
}
/**
     * Runs when a search value is entered (after return)
     * @param {object} item - What is being added to the list.
     * @param {object} owned - Does the project belong to the currentUser.
     */ 
function addToList(item,owned){
    var newElement = document.createElement('LI')
    var text = document.createTextNode(item.name)
    if (owned){
        newElement.classList.add('menu-item-mine')
    }
    newElement.classList.add('menu-item')
    newElement.setAttribute('id', item.id)
    newElement.appendChild(text) 
    githubList.appendChild(newElement) 
    githubList.setAttribute('style','display:block;')

 
    document.getElementById(item.id).addEventListener('click', (e) => {
        placeGitHubMolecule(e)
    })
}

/**
     * Runs when a menu option is clicked to place a new atom from the local atoms list.
     * @param {object} ev - The event triggered by click event on a menu item.
     */ 
function placeNewNode(e){
    let clr = e.target.id
    const containerX = parseInt(cmenu._container.style.left, 10)
    const containerY = parseInt(cmenu._container.style.top, 10)
    GlobalVariables.currentMolecule.placeAtom({
        x: GlobalVariables.pixelsToWidth(containerX), 
        y: GlobalVariables.pixelsToHeight(containerY), 
        parent: GlobalVariables.currentMolecule,
        atomType: clr,
        uniqueID: GlobalVariables.generateUniqueID()
            
    }, true)
    
    //Simulate a click on the new atom
    var clickHandledByAtom = false
    GlobalVariables.currentMolecule.nodesOnTheScreen.forEach(atom => {
        if (atom.clickDown(containerX,containerY,clickHandledByAtom) == true){
            clickHandledByAtom = true
            atom.clickUp(containerX, containerY) //Click up to not drag the atom
        }
    })
}

/**
     * Runs when a menu option is clicked to place a new atom from searching on GitHub.
     * @param {object} ev - The event triggered by clicking on a menu item.
     */ 
function placeGitHubMolecule(ev){

    const menu = document.querySelector('#canvas_menu')
    menu.classList.add('off')
    menu.style.top = '-200%'
    menu.style.left = '-200%'  

    let clr = ev.target.id
    const containerXinPixels = parseInt(cmenu._container.style.left, 10)
    const containerYinPixels = parseInt(cmenu._container.style.top, 10)
    const containerX = GlobalVariables.pixelsToWidth(containerXinPixels)
    const containerY = GlobalVariables.pixelsToHeight(containerYinPixels)
    GlobalVariables.currentMolecule.placeAtom({
        x: containerX, 
        y: containerY, 
        parent: GlobalVariables.currentMolecule,
        atomType: 'GitHubMolecule',
        projectID: clr,
        uniqueID: GlobalVariables.generateUniqueID()
    }, true)
}

export {cmenu,showGitHubSearch}
 <|MERGE_RESOLUTION|>--- conflicted
+++ resolved
@@ -142,16 +142,8 @@
     //remove old results everytime           
     const menu = document.querySelector('#canvas_menu')
 
-<<<<<<< HEAD
     githubList.querySelectorAll('*').forEach(n => n.remove())
 
-=======
-    for (let i = 0; i < oldResults.length; i++) {
-        githubList.removeChild(oldResults[i])
-        githubList.style.display = "none"
-        menu.style.borderRadius = '50px'
-    }
->>>>>>> 23314928
     const containerX = parseInt(cmenu._container.style.left, 10)
     const containerY = parseInt(cmenu._container.style.top, 10)
     menu.style.display = 'block'
