--- conflicted
+++ resolved
@@ -48,12 +48,9 @@
         }
 
         var txt = this.name;
-<<<<<<< HEAD
-        var textWidth = GlobalVariables.c.measureText(txt).width + 2;
-=======
         var textWidth = GlobalVariables.c.measureText(txt).width;
         GlobalVariables.c.font = "10px Work Sans";
->>>>>>> 3500e051
+
         var bubbleColor = "#008080";
         var scaleRadiusDown = this.radius*.7;
         var halfRadius = this.radius*.5;
